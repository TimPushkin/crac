--- conflicted
+++ resolved
@@ -1,9 +1,5 @@
 /*
-<<<<<<< HEAD
- * Copyright (c) 2010, 2021, Oracle and/or its affiliates. All rights reserved.
-=======
  * Copyright (c) 2010, 2023, Oracle and/or its affiliates. All rights reserved.
->>>>>>> 7dd47998
  * DO NOT ALTER OR REMOVE COPYRIGHT NOTICES OR THIS FILE HEADER.
  *
  * This code is free software; you can redistribute it and/or modify it
@@ -78,11 +74,7 @@
 void set_signal_handler() {
   if (altstack == NULL) {
     // Dynamically allocated in case SIGSTKSZ is not constant
-<<<<<<< HEAD
-    altstack = malloc(SIGSTKSZ);
-=======
     altstack = (char*)malloc(SIGSTKSZ);
->>>>>>> 7dd47998
     if (altstack == NULL) {
       fprintf(stderr, "Test ERROR. Unable to malloc altstack space\n");
       exit(7);
