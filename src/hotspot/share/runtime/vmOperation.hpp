/*
 * Copyright (c) 1997, 2024, Oracle and/or its affiliates. All rights reserved.
 * DO NOT ALTER OR REMOVE COPYRIGHT NOTICES OR THIS FILE HEADER.
 *
 * This code is free software; you can redistribute it and/or modify it
 * under the terms of the GNU General Public License version 2 only, as
 * published by the Free Software Foundation.
 *
 * This code is distributed in the hope that it will be useful, but WITHOUT
 * ANY WARRANTY; without even the implied warranty of MERCHANTABILITY or
 * FITNESS FOR A PARTICULAR PURPOSE.  See the GNU General Public License
 * version 2 for more details (a copy is included in the LICENSE file that
 * accompanied this code).
 *
 * You should have received a copy of the GNU General Public License version
 * 2 along with this work; if not, write to the Free Software Foundation,
 * Inc., 51 Franklin St, Fifth Floor, Boston, MA 02110-1301 USA.
 *
 * Please contact Oracle, 500 Oracle Parkway, Redwood Shores, CA 94065 USA
 * or visit www.oracle.com if you need additional information or have any
 * questions.
 *
 */

#ifndef SHARE_RUNTIME_VMOPERATION_HPP
#define SHARE_RUNTIME_VMOPERATION_HPP

#include "memory/allocation.hpp"

// The following classes are used for operations
// initiated by a Java thread but that must
// take place in the VMThread.

#define VM_OP_ENUM(type)   VMOp_##type,

// Note: When new VM_XXX comes up, add 'XXX' to the template table.
#define VM_OPS_DO(template)                       \
  template(Halt)                                  \
  template(SafepointALot)                         \
  template(ThreadDump)                            \
  template(PrintThreads)                          \
  template(FindDeadlocks)                         \
  template(ClearICs)                              \
  template(ForceSafepoint)                        \
  template(DeoptimizeFrame)                       \
  template(DeoptimizeAll)                         \
  template(ZombieAll)                             \
  template(Verify)                                \
  template(HeapDumper)                            \
  template(CollectForMetadataAllocation)          \
  template(CollectForCodeCacheAllocation)         \
  template(GC_HeapInspection)                     \
  template(SerialCollectForAllocation)            \
  template(SerialGCCollect)                       \
  template(ParallelCollectForAllocation)          \
  template(ParallelGCCollect)                     \
  template(G1CollectForAllocation)                \
  template(G1CollectFull)                         \
  template(G1PauseRemark)                         \
  template(G1PauseCleanup)                        \
  template(G1TryInitiateConcMark)                 \
  template(ZMarkEndOld)                           \
  template(ZMarkEndYoung)                         \
  template(ZMarkFlushOperation)                   \
  template(ZMarkStartYoung)                       \
  template(ZMarkStartYoungAndOld)                 \
  template(ZRelocateStartOld)                     \
  template(ZRelocateStartYoung)                   \
  template(ZRendezvousGCThreads)                  \
  template(ZVerifyOld)                            \
  template(XMarkStart)                            \
  template(XMarkEnd)                              \
  template(XRelocateStart)                        \
  template(XVerify)                               \
  template(HandshakeAllThreads)                   \
  template(PopulateDumpSharedSpace)               \
  template(JNIFunctionTableCopier)                \
  template(RedefineClasses)                       \
  template(GetObjectMonitorUsage)                 \
  template(GetAllStackTraces)                     \
  template(GetThreadListStackTraces)              \
  template(ChangeBreakpoints)                     \
  template(GetOrSetLocal)                         \
  template(VirtualThreadGetOrSetLocal)            \
  template(ChangeSingleStep)                      \
  template(SetNotifyJvmtiEventsMode)              \
  template(HeapWalkOperation)                     \
  template(HeapIterateOperation)                  \
  template(ReportJavaOutOfMemory)                 \
  template(JFRSafepointClear)                     \
  template(JFRSafepointWrite)                     \
  template(ShenandoahFullGC)                      \
  template(ShenandoahInitMark)                    \
  template(ShenandoahFinalMarkStartEvac)          \
  template(ShenandoahInitUpdateRefs)              \
  template(ShenandoahFinalUpdateRefs)             \
  template(ShenandoahFinalRoots)                  \
  template(ShenandoahDegeneratedGC)               \
  template(Exit)                                  \
  template(LinuxDllLoad)                          \
  template(WhiteBoxOperation)                     \
  template(JVMCIResizeCounters)                   \
  template(ClassLoaderStatsOperation)             \
  template(ClassLoaderHierarchyOperation)         \
  template(DumpHashtable)                         \
  template(CleanClassLoaderDataMetaspaces)        \
  template(RehashStringTable)                     \
  template(RehashSymbolTable)                     \
  template(PrintCompileQueue)                     \
  template(PrintClassHierarchy)                   \
  template(PrintClasses)                          \
  template(PrintMetadata)                         \
  template(GTestExecuteAtSafepoint)               \
  template(GTestStopSafepoint)                    \
  template(JFROldObject)                          \
  template(JvmtiPostObjectFree)                   \
<<<<<<< HEAD
  template(VM_Crac)                               \
  template(RendezvousGCThreads)
=======
  template(RendezvousGCThreads)                   \
  template(ReinitializeMDO)
>>>>>>> 95a00f8a

class Thread;
class outputStream;

class VM_Operation : public StackObj {
 public:
  enum VMOp_Type {
    VM_OPS_DO(VM_OP_ENUM)
    VMOp_Terminating
  };

 private:
  Thread*         _calling_thread;

  // The VM operation name array
  static const char* _names[];

 public:
  VM_Operation() : _calling_thread(nullptr) {}

  // VM operation support (used by VM thread)
  Thread* calling_thread() const                 { return _calling_thread; }
  void set_calling_thread(Thread* thread);

  // Called by VM thread - does in turn invoke doit(). Do not override this
  void evaluate();

  // evaluate() is called by the VMThread and in turn calls doit().
  // If the thread invoking VMThread::execute((VM_Operation*) is a JavaThread,
  // doit_prologue() is called in that thread before transferring control to
  // the VMThread.
  // If doit_prologue() returns true the VM operation will proceed, and
  // doit_epilogue() will be called by the JavaThread once the VM operation
  // completes. If doit_prologue() returns false the VM operation is cancelled.
  virtual void doit()                            = 0;
  virtual bool doit_prologue()                   { return true; };
  virtual void doit_epilogue()                   {};

  // Configuration. Override these appropriately in subclasses.
  virtual VMOp_Type type() const = 0;
  virtual bool allow_nested_vm_operations() const { return false; }

  // You may override skip_thread_oop_barriers to return true if the operation
  // does not access thread-private oops (including frames).
  virtual bool skip_thread_oop_barriers() const { return false; }

  // An operation can either be done inside a safepoint
  // or concurrently with Java threads running.
  virtual bool evaluate_at_safepoint() const { return true; }

  // Debugging
  virtual void print_on_error(outputStream* st) const;
  virtual const char* name() const  { return _names[type()]; }
  static const char* name(int type) {
    assert(type >= 0 && type < VMOp_Terminating, "invalid VM operation type");
    return _names[type];
  }
  // Extra information about what triggered this operation.
  virtual const char* cause() const { return nullptr; }
#ifndef PRODUCT
  void print_on(outputStream* st) const { print_on_error(st); }
#endif
};

#endif // SHARE_RUNTIME_VMOPERATION_HPP<|MERGE_RESOLUTION|>--- conflicted
+++ resolved
@@ -114,13 +114,9 @@
   template(GTestStopSafepoint)                    \
   template(JFROldObject)                          \
   template(JvmtiPostObjectFree)                   \
-<<<<<<< HEAD
   template(VM_Crac)                               \
-  template(RendezvousGCThreads)
-=======
   template(RendezvousGCThreads)                   \
   template(ReinitializeMDO)
->>>>>>> 95a00f8a
 
 class Thread;
 class outputStream;
