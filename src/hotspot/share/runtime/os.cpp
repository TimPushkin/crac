--- conflicted
+++ resolved
@@ -1817,17 +1817,16 @@
   return res;
 }
 
-<<<<<<< HEAD
 void os::cleanup_memory(char* addr, size_t bytes) {
   char* start = (char*)align_up(addr, os::vm_page_size());
   char* end = (char*)align_down(addr + bytes, os::vm_page_size());
   os::uncommit_memory(start, end - start);
   os::commit_memory(start, end - start, false);
-=======
+}
+
 // Prints all mappings
 void os::print_memory_mappings(outputStream* st) {
   os::print_memory_mappings(nullptr, (size_t)-1, st);
->>>>>>> dfacda48
 }
 
 void os::pretouch_memory(void* start, void* end, size_t page_size) {
