--- conflicted
+++ resolved
@@ -91,14 +91,8 @@
 #define SHUTDOWN2_SIGNAL SIGINT
 #define SHUTDOWN3_SIGNAL SIGTERM
 
-<<<<<<< HEAD
 #ifdef LINUX
 #define RESTORE_SIGNAL   (SIGRTMIN + 2)
 #endif
 
-/* With 1.4.1 libjsig added versioning: used in os_solaris.cpp and jsig.c */
-#define JSIG_VERSION_1_4_1   0x30140100
-
-=======
->>>>>>> dfacda48
 #endif /* !_JAVASOFT_JVM_MD_H_ */