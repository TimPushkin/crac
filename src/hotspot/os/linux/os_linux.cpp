/*
<<<<<<< HEAD
 * Copyright (c) 1999, 2023, Oracle and/or its affiliates. All rights reserved.
 * Copyright (c) 2015, 2022 SAP SE. All rights reserved.
 * Copyright (c) 2017, 2022, Azul Systems, Inc. All rights reserved.
=======
 * Copyright (c) 1999, 2024, Oracle and/or its affiliates. All rights reserved.
 * Copyright (c) 2015, 2024 SAP SE. All rights reserved.
>>>>>>> e7c5bf45
 * DO NOT ALTER OR REMOVE COPYRIGHT NOTICES OR THIS FILE HEADER.
 *
 * This code is free software; you can redistribute it and/or modify it
 * under the terms of the GNU General Public License version 2 only, as
 * published by the Free Software Foundation.
 *
 * This code is distributed in the hope that it will be useful, but WITHOUT
 * ANY WARRANTY; without even the implied warranty of MERCHANTABILITY or
 * FITNESS FOR A PARTICULAR PURPOSE.  See the GNU General Public License
 * version 2 for more details (a copy is included in the LICENSE file that
 * accompanied this code).
 *
 * You should have received a copy of the GNU General Public License version
 * 2 along with this work; if not, write to the Free Software Foundation,
 * Inc., 51 Franklin St, Fifth Floor, Boston, MA 02110-1301 USA.
 *
 * Please contact Oracle, 500 Oracle Parkway, Redwood Shores, CA 94065 USA
 * or visit www.oracle.com if you need additional information or have any
 * questions.
 *
 */

// no precompiled headers
#include "classfile/classLoader.hpp"
#include "classfile/vmSymbols.hpp"
#include "code/vtableStubs.hpp"
#include "compiler/compileBroker.hpp"
#include "compiler/disassembler.hpp"
#include "hugepages.hpp"
#include "interpreter/interpreter.hpp"
#include "jvm.h"
#include "jvmtifiles/jvmti.h"
#include "logging/log.hpp"
#include "logging/logStream.hpp"
#include "memory/allocation.inline.hpp"
#include "nmt/memTracker.hpp"
#include "oops/oop.inline.hpp"
#include "osContainer_linux.hpp"
#include "os_linux.inline.hpp"
#include "os_posix.inline.hpp"
#include "prims/jniFastGetField.hpp"
#include "prims/jvm_misc.hpp"
#include "runtime/arguments.hpp"
#include "runtime/atomic.hpp"
#include "runtime/globals.hpp"
#include "runtime/globals_extension.hpp"
#include "runtime/init.hpp"
#include "runtime/interfaceSupport.inline.hpp"
#include "runtime/java.hpp"
#include "runtime/javaCalls.hpp"
#include "runtime/javaThread.hpp"
#include "runtime/mutexLocker.hpp"
#include "runtime/objectMonitor.hpp"
#include "runtime/osInfo.hpp"
#include "runtime/osThread.hpp"
#include "runtime/perfMemory.hpp"
#include "runtime/sharedRuntime.hpp"
#include "runtime/statSampler.hpp"
#include "runtime/stubRoutines.hpp"
#include "runtime/threadCritical.hpp"
#include "runtime/threads.hpp"
#include "runtime/threadSMR.hpp"
#include "runtime/timer.hpp"
#include "runtime/vm_version.hpp"
#include "semaphore_posix.hpp"
#include "services/runtimeService.hpp"
<<<<<<< HEAD
#include "services/writeableFlags.hpp"
=======
#include "signals_posix.hpp"
>>>>>>> e7c5bf45
#include "utilities/align.hpp"
#include "utilities/checkedCast.hpp"
#include "utilities/debug.hpp"
#include "utilities/decoder.hpp"
#include "utilities/defaultStream.hpp"
#include "utilities/elfFile.hpp"
#include "utilities/events.hpp"
#include "utilities/globalDefinitions.hpp"
#include "utilities/growableArray.hpp"
#include "utilities/macros.hpp"
#include "utilities/powerOfTwo.hpp"
#include "utilities/vmError.hpp"
#if INCLUDE_JFR
#include "jfr/jfrEvents.hpp"
#include "jfr/support/jfrNativeLibraryLoadEvent.hpp"
#endif

// put OS-includes here
<<<<<<< HEAD
# include <arpa/inet.h>
=======
# include <ctype.h>
# include <stdlib.h>
>>>>>>> e7c5bf45
# include <sys/types.h>
# include <sys/mman.h>
# include <sys/select.h>
<<<<<<< HEAD
# include <sys/sysmacros.h>
=======
# include <sys/sendfile.h>
>>>>>>> e7c5bf45
# include <pthread.h>
# include <signal.h>
# include <endian.h>
# include <errno.h>
# include <fenv.h>
# include <dlfcn.h>
# include <stdio.h>
# include <unistd.h>
# include <sys/resource.h>
# include <pthread.h>
# include <sys/stat.h>
# include <sys/time.h>
# include <sys/times.h>
# include <sys/utsname.h>
# include <sys/socket.h>
# include <pwd.h>
# include <poll.h>
# include <string.h>
# include <syscall.h>
# include <sys/sysinfo.h>
# include <sys/ipc.h>
# include <link.h>
# include <stdint.h>
# include <inttypes.h>
# include <sys/ioctl.h>
# include <libgen.h>
# include <linux/elf-em.h>
# include <sys/prctl.h>
#ifdef __GLIBC__
# include <malloc.h>
#endif

#ifndef _GNU_SOURCE
  #define _GNU_SOURCE
  #include <sched.h>
  #undef _GNU_SOURCE
#else
  #include <sched.h>
#endif

// if RUSAGE_THREAD for getrusage() has not been defined, do it here. The code calling
// getrusage() is prepared to handle the associated failure.
#ifndef RUSAGE_THREAD
  #define RUSAGE_THREAD   (1)               /* only the calling thread */
#endif

#define MAX_PATH    (2 * K)

#define MAX_SECS 100000000

// for timer info max values which include all bits
#define ALL_64_BITS CONST64(0xFFFFFFFFFFFFFFFF)

#ifdef MUSL_LIBC
// dlvsym is not a part of POSIX
// and musl libc doesn't implement it.
static void *dlvsym(void *handle,
                    const char *symbol,
                    const char *version) {
   // load the latest version of symbol
   return dlsym(handle, symbol);
}
#endif

enum CoredumpFilterBit {
  FILE_BACKED_PVT_BIT = 1 << 2,
  FILE_BACKED_SHARED_BIT = 1 << 3,
  LARGEPAGES_BIT = 1 << 6,
  DAX_SHARED_BIT = 1 << 8
};

////////////////////////////////////////////////////////////////////////////////
// global variables
julong os::Linux::_physical_memory = 0;

address   os::Linux::_initial_thread_stack_bottom = nullptr;
uintptr_t os::Linux::_initial_thread_stack_size   = 0;

int (*os::Linux::_pthread_getcpuclockid)(pthread_t, clockid_t *) = nullptr;
int (*os::Linux::_pthread_setname_np)(pthread_t, const char*) = nullptr;
pthread_t os::Linux::_main_thread;
bool os::Linux::_supports_fast_thread_cpu_time = false;
const char * os::Linux::_libc_version = nullptr;
const char * os::Linux::_libpthread_version = nullptr;

bool os::Linux::_thp_requested{false};

#ifdef __GLIBC__
// We want to be buildable and runnable on older and newer glibcs, so resolve both
// mallinfo and mallinfo2 dynamically.
struct old_mallinfo {
  int arena;
  int ordblks;
  int smblks;
  int hblks;
  int hblkhd;
  int usmblks;
  int fsmblks;
  int uordblks;
  int fordblks;
  int keepcost;
};
typedef struct old_mallinfo (*mallinfo_func_t)(void);
static mallinfo_func_t g_mallinfo = nullptr;

struct new_mallinfo {
  size_t arena;
  size_t ordblks;
  size_t smblks;
  size_t hblks;
  size_t hblkhd;
  size_t usmblks;
  size_t fsmblks;
  size_t uordblks;
  size_t fordblks;
  size_t keepcost;
};
typedef struct new_mallinfo (*mallinfo2_func_t)(void);
static mallinfo2_func_t g_mallinfo2 = nullptr;

typedef int (*malloc_info_func_t)(int options, FILE *stream);
static malloc_info_func_t g_malloc_info = nullptr;
#endif // __GLIBC__

static int clock_tics_per_sec = 100;

// If the VM might have been created on the primordial thread, we need to resolve the
// primordial thread stack bounds and check if the current thread might be the
// primordial thread in places. If we know that the primordial thread is never used,
// such as when the VM was created by one of the standard java launchers, we can
// avoid this
static bool suppress_primordial_thread_resolution = false;

// utility functions

julong os::Linux::available_memory_in_container() {
  julong avail_mem = static_cast<julong>(-1L);
  if (OSContainer::is_containerized()) {
    jlong mem_limit = OSContainer::memory_limit_in_bytes();
    jlong mem_usage;
    if (mem_limit > 0 && (mem_usage = OSContainer::memory_usage_in_bytes()) < 1) {
      log_debug(os, container)("container memory usage failed: " JLONG_FORMAT ", using host value", mem_usage);
    }
    if (mem_limit > 0 && mem_usage > 0) {
      avail_mem = mem_limit > mem_usage ? (julong)mem_limit - (julong)mem_usage : 0;
    }
  }
  return avail_mem;
}

julong os::available_memory() {
  return Linux::available_memory();
}

julong os::Linux::available_memory() {
  julong avail_mem = available_memory_in_container();
  if (avail_mem != static_cast<julong>(-1L)) {
    log_trace(os)("available container memory: " JULONG_FORMAT, avail_mem);
    return avail_mem;
  }

  FILE *fp = os::fopen("/proc/meminfo", "r");
  if (fp != nullptr) {
    char buf[80];
    do {
      if (fscanf(fp, "MemAvailable: " JULONG_FORMAT " kB", &avail_mem) == 1) {
        avail_mem *= K;
        break;
      }
    } while (fgets(buf, sizeof(buf), fp) != nullptr);
    fclose(fp);
  }
  if (avail_mem == static_cast<julong>(-1L)) {
    avail_mem = free_memory();
  }
  log_trace(os)("available memory: " JULONG_FORMAT, avail_mem);
  return avail_mem;
}

julong os::free_memory() {
  return Linux::free_memory();
}

julong os::Linux::free_memory() {
  // values in struct sysinfo are "unsigned long"
  struct sysinfo si;
  julong free_mem = available_memory_in_container();
  if (free_mem != static_cast<julong>(-1L)) {
    log_trace(os)("free container memory: " JULONG_FORMAT, free_mem);
    return free_mem;
  }

  sysinfo(&si);
  free_mem = (julong)si.freeram * si.mem_unit;
  log_trace(os)("free memory: " JULONG_FORMAT, free_mem);
  return free_mem;
}

jlong os::total_swap_space() {
  if (OSContainer::is_containerized()) {
    if (OSContainer::memory_limit_in_bytes() > 0) {
      return (jlong)(OSContainer::memory_and_swap_limit_in_bytes() - OSContainer::memory_limit_in_bytes());
    }
  }
  struct sysinfo si;
  int ret = sysinfo(&si);
  if (ret != 0) {
    return -1;
  }
  return  (jlong)(si.totalswap * si.mem_unit);
}

static jlong host_free_swap() {
  struct sysinfo si;
  int ret = sysinfo(&si);
  if (ret != 0) {
    return -1;
  }
  return (jlong)(si.freeswap * si.mem_unit);
}

jlong os::free_swap_space() {
  // os::total_swap_space() might return the containerized limit which might be
  // less than host_free_swap(). The upper bound of free swap needs to be the lower of the two.
  jlong host_free_swap_val = MIN2(os::total_swap_space(), host_free_swap());
  assert(host_free_swap_val >= 0, "sysinfo failed?");
  if (OSContainer::is_containerized()) {
    jlong mem_swap_limit = OSContainer::memory_and_swap_limit_in_bytes();
    jlong mem_limit = OSContainer::memory_limit_in_bytes();
    if (mem_swap_limit >= 0 && mem_limit >= 0) {
      jlong delta_limit = mem_swap_limit - mem_limit;
      if (delta_limit <= 0) {
        return 0;
      }
      jlong mem_swap_usage = OSContainer::memory_and_swap_usage_in_bytes();
      jlong mem_usage = OSContainer::memory_usage_in_bytes();
      if (mem_swap_usage > 0 && mem_usage > 0) {
        jlong delta_usage = mem_swap_usage - mem_usage;
        if (delta_usage >= 0) {
          jlong free_swap = delta_limit - delta_usage;
          return free_swap >= 0 ? free_swap : 0;
        }
      }
    }
    // unlimited or not supported. Fall through to return host value
    log_trace(os,container)("os::free_swap_space: container_swap_limit=" JLONG_FORMAT
                            " container_mem_limit=" JLONG_FORMAT " returning host value: " JLONG_FORMAT,
                            mem_swap_limit, mem_limit, host_free_swap_val);
  }
  return host_free_swap_val;
}

julong os::physical_memory() {
  jlong phys_mem = 0;
  if (OSContainer::is_containerized()) {
    jlong mem_limit;
    if ((mem_limit = OSContainer::memory_limit_in_bytes()) > 0) {
      log_trace(os)("total container memory: " JLONG_FORMAT, mem_limit);
      return mem_limit;
    }
  }

  phys_mem = Linux::physical_memory();
  log_trace(os)("total system memory: " JLONG_FORMAT, phys_mem);
  return phys_mem;
}

size_t os::rss() {
  size_t size = 0;
  os::Linux::meminfo_t info;
  if (os::Linux::query_process_memory_info(&info)) {
    size = info.vmrss * K;
  }
  return size;
}

static uint64_t initial_total_ticks = 0;
static uint64_t initial_steal_ticks = 0;
static bool     has_initial_tick_info = false;

static void next_line(FILE *f) {
  int c;
  do {
    c = fgetc(f);
  } while (c != '\n' && c != EOF);
}

void os::Linux::kernel_version(long* major, long* minor) {
  *major = -1;
  *minor = -1;

  struct utsname buffer;
  int ret = uname(&buffer);
  if (ret != 0) {
    log_warning(os)("uname(2) failed to get kernel version: %s", os::errno_name(ret));
    return;
  }
  int nr_matched = sscanf(buffer.release, "%ld.%ld", major, minor);
  if (nr_matched != 2) {
    log_warning(os)("Parsing kernel version failed, expected 2 version numbers, only matched %d", nr_matched);
  }
}

bool os::Linux::get_tick_information(CPUPerfTicks* pticks, int which_logical_cpu) {
  FILE*         fh;
  uint64_t      userTicks, niceTicks, systemTicks, idleTicks;
  // since at least kernel 2.6 : iowait: time waiting for I/O to complete
  // irq: time  servicing interrupts; softirq: time servicing softirqs
  uint64_t      iowTicks = 0, irqTicks = 0, sirqTicks= 0;
  // steal (since kernel 2.6.11): time spent in other OS when running in a virtualized environment
  uint64_t      stealTicks = 0;
  // guest (since kernel 2.6.24): time spent running a virtual CPU for guest OS under the
  // control of the Linux kernel
  uint64_t      guestNiceTicks = 0;
  int           logical_cpu = -1;
  const int     required_tickinfo_count = (which_logical_cpu == -1) ? 4 : 5;
  int           n;

  memset(pticks, 0, sizeof(CPUPerfTicks));

  if ((fh = os::fopen("/proc/stat", "r")) == nullptr) {
    return false;
  }

  if (which_logical_cpu == -1) {
    n = fscanf(fh, "cpu " UINT64_FORMAT " " UINT64_FORMAT " " UINT64_FORMAT " "
            UINT64_FORMAT " " UINT64_FORMAT " " UINT64_FORMAT " " UINT64_FORMAT " "
            UINT64_FORMAT " " UINT64_FORMAT " ",
            &userTicks, &niceTicks, &systemTicks, &idleTicks,
            &iowTicks, &irqTicks, &sirqTicks,
            &stealTicks, &guestNiceTicks);
  } else {
    // Move to next line
    next_line(fh);

    // find the line for requested cpu faster to just iterate linefeeds?
    for (int i = 0; i < which_logical_cpu; i++) {
      next_line(fh);
    }

    n = fscanf(fh, "cpu%u " UINT64_FORMAT " " UINT64_FORMAT " " UINT64_FORMAT " "
               UINT64_FORMAT " " UINT64_FORMAT " " UINT64_FORMAT " " UINT64_FORMAT " "
               UINT64_FORMAT " " UINT64_FORMAT " ",
               &logical_cpu, &userTicks, &niceTicks,
               &systemTicks, &idleTicks, &iowTicks, &irqTicks, &sirqTicks,
               &stealTicks, &guestNiceTicks);
  }

  fclose(fh);
  if (n < required_tickinfo_count || logical_cpu != which_logical_cpu) {
    return false;
  }
  pticks->used       = userTicks + niceTicks;
  pticks->usedKernel = systemTicks + irqTicks + sirqTicks;
  pticks->total      = userTicks + niceTicks + systemTicks + idleTicks +
                       iowTicks + irqTicks + sirqTicks + stealTicks + guestNiceTicks;

  if (n > required_tickinfo_count + 3) {
    pticks->steal = stealTicks;
    pticks->has_steal_ticks = true;
  } else {
    pticks->steal = 0;
    pticks->has_steal_ticks = false;
  }

  return true;
}

#ifndef SYS_gettid
// i386: 224, ia64: 1105, amd64: 186, sparc: 143
  #ifdef __ia64__
    #define SYS_gettid 1105
  #else
    #ifdef __i386__
      #define SYS_gettid 224
    #else
      #ifdef __amd64__
        #define SYS_gettid 186
      #else
        #ifdef __sparc__
          #define SYS_gettid 143
        #else
          #error define gettid for the arch
        #endif
      #endif
    #endif
  #endif
#endif


// pid_t gettid()
//
// Returns the kernel thread id of the currently running thread. Kernel
// thread id is used to access /proc.
pid_t os::Linux::gettid() {
  long rslt = syscall(SYS_gettid);
  assert(rslt != -1, "must be."); // old linuxthreads implementation?
  return (pid_t)rslt;
}

// Returns the amount of swap currently configured, in bytes.
// This can change at any time.
julong os::Linux::host_swap() {
  struct sysinfo si;
  sysinfo(&si);
  return (julong)(si.totalswap * si.mem_unit);
}

// Most versions of linux have a bug where the number of processors are
// determined by looking at the /proc file system.  In a chroot environment,
// the system call returns 1.
static bool unsafe_chroot_detected = false;
static const char *unstable_chroot_error = "/proc file system not found.\n"
                     "Java may be unstable running multithreaded in a chroot "
                     "environment on Linux when /proc filesystem is not mounted.";

<<<<<<< HEAD
void os::Linux::initialize_processor_count() {
  set_processor_count(sysconf(_SC_NPROCESSORS_CONF));
  assert(processor_count() > 0, "linux error");
}

void os::Linux::initialize_system_info() {
  initialize_processor_count();
=======
void os::Linux::initialize_system_info() {
  set_processor_count((int)sysconf(_SC_NPROCESSORS_CONF));
>>>>>>> e7c5bf45
  if (processor_count() == 1) {
    pid_t pid = os::Linux::gettid();
    char fname[32];
    jio_snprintf(fname, sizeof(fname), "/proc/%d", pid);
    FILE *fp = os::fopen(fname, "r");
    if (fp == nullptr) {
      unsafe_chroot_detected = true;
    } else {
      fclose(fp);
    }
  }
  _physical_memory = (julong)sysconf(_SC_PHYS_PAGES) * (julong)sysconf(_SC_PAGESIZE);
}

void os::init_system_properties_values() {
  // The next steps are taken in the product version:
  //
  // Obtain the JAVA_HOME value from the location of libjvm.so.
  // This library should be located at:
  // <JAVA_HOME>/lib/{client|server}/libjvm.so.
  //
  // If "/jre/lib/" appears at the right place in the path, then we
  // assume libjvm.so is installed in a JDK and we use this path.
  //
  // Otherwise exit with message: "Could not create the Java virtual machine."
  //
  // The following extra steps are taken in the debugging version:
  //
  // If "/jre/lib/" does NOT appear at the right place in the path
  // instead of exit check for $JAVA_HOME environment variable.
  //
  // If it is defined and we are able to locate $JAVA_HOME/jre/lib/<arch>,
  // then we append a fake suffix "hotspot/libjvm.so" to this path so
  // it looks like libjvm.so is installed there
  // <JAVA_HOME>/jre/lib/<arch>/hotspot/libjvm.so.
  //
  // Otherwise exit.
  //
  // Important note: if the location of libjvm.so changes this
  // code needs to be changed accordingly.

  // See ld(1):
  //      The linker uses the following search paths to locate required
  //      shared libraries:
  //        1: ...
  //        ...
  //        7: The default directories, normally /lib and /usr/lib.
#ifndef OVERRIDE_LIBPATH
  #if defined(_LP64)
    #define DEFAULT_LIBPATH "/usr/lib64:/lib64:/lib:/usr/lib"
  #else
    #define DEFAULT_LIBPATH "/lib:/usr/lib"
  #endif
#else
  #define DEFAULT_LIBPATH OVERRIDE_LIBPATH
#endif

// Base path of extensions installed on the system.
#define SYS_EXT_DIR     "/usr/java/packages"
#define EXTENSIONS_DIR  "/lib/ext"

  // Buffer that fits several snprintfs.
  // Note that the space for the colon and the trailing null are provided
  // by the nulls included by the sizeof operator.
  const size_t bufsize =
    MAX2((size_t)MAXPATHLEN,  // For dll_dir & friends.
         (size_t)MAXPATHLEN + sizeof(EXTENSIONS_DIR) + sizeof(SYS_EXT_DIR) + sizeof(EXTENSIONS_DIR)); // extensions dir
  char *buf = NEW_C_HEAP_ARRAY(char, bufsize, mtInternal);

  // sysclasspath, java_home, dll_dir
  {
    char *pslash;
    os::jvm_path(buf, bufsize);

    // Found the full path to libjvm.so.
    // Now cut the path to <java_home>/jre if we can.
    pslash = strrchr(buf, '/');
    if (pslash != nullptr) {
      *pslash = '\0';            // Get rid of /libjvm.so.
    }
    pslash = strrchr(buf, '/');
    if (pslash != nullptr) {
      *pslash = '\0';            // Get rid of /{client|server|hotspot}.
    }
    Arguments::set_dll_dir(buf);

    if (pslash != nullptr) {
      pslash = strrchr(buf, '/');
      if (pslash != nullptr) {
        *pslash = '\0';        // Get rid of /lib.
      }
    }
    Arguments::set_java_home(buf);
    if (!set_boot_path('/', ':')) {
      vm_exit_during_initialization("Failed setting boot class path.", nullptr);
    }
  }

  // Where to look for native libraries.
  //
  // Note: Due to a legacy implementation, most of the library path
  // is set in the launcher. This was to accommodate linking restrictions
  // on legacy Linux implementations (which are no longer supported).
  // Eventually, all the library path setting will be done here.
  //
  // However, to prevent the proliferation of improperly built native
  // libraries, the new path component /usr/java/packages is added here.
  // Eventually, all the library path setting will be done here.
  {
    // Get the user setting of LD_LIBRARY_PATH, and prepended it. It
    // should always exist (until the legacy problem cited above is
    // addressed).
    const char *v = ::getenv("LD_LIBRARY_PATH");
    const char *v_colon = ":";
    if (v == nullptr) { v = ""; v_colon = ""; }
    // That's +1 for the colon and +1 for the trailing '\0'.
    size_t pathsize = strlen(v) + 1 + sizeof(SYS_EXT_DIR) + sizeof("/lib/") + sizeof(DEFAULT_LIBPATH) + 1;
    char *ld_library_path = NEW_C_HEAP_ARRAY(char, pathsize, mtInternal);
    os::snprintf_checked(ld_library_path, pathsize, "%s%s" SYS_EXT_DIR "/lib:" DEFAULT_LIBPATH, v, v_colon);
    Arguments::set_library_path(ld_library_path);
    FREE_C_HEAP_ARRAY(char, ld_library_path);
  }

  // Extensions directories.
  os::snprintf_checked(buf, bufsize, "%s" EXTENSIONS_DIR ":" SYS_EXT_DIR EXTENSIONS_DIR, Arguments::get_java_home());
  Arguments::set_ext_dirs(buf);

  FREE_C_HEAP_ARRAY(char, buf);

#undef DEFAULT_LIBPATH
#undef SYS_EXT_DIR
#undef EXTENSIONS_DIR
}

//////////////////////////////////////////////////////////////////////////////
// detecting pthread library

void os::Linux::libpthread_init() {
  // Save glibc and pthread version strings.
#if !defined(_CS_GNU_LIBC_VERSION) || \
    !defined(_CS_GNU_LIBPTHREAD_VERSION)
  #error "glibc too old (< 2.3.2)"
#endif

#ifdef MUSL_LIBC
  // confstr() from musl libc returns EINVAL for
  // _CS_GNU_LIBC_VERSION and _CS_GNU_LIBPTHREAD_VERSION
  os::Linux::set_libc_version("musl - unknown");
  os::Linux::set_libpthread_version("musl - unknown");
#else
  size_t n = confstr(_CS_GNU_LIBC_VERSION, nullptr, 0);
  assert(n > 0, "cannot retrieve glibc version");
  char *str = (char *)malloc(n, mtInternal);
  confstr(_CS_GNU_LIBC_VERSION, str, n);
  os::Linux::set_libc_version(str);

  n = confstr(_CS_GNU_LIBPTHREAD_VERSION, nullptr, 0);
  assert(n > 0, "cannot retrieve pthread version");
  str = (char *)malloc(n, mtInternal);
  confstr(_CS_GNU_LIBPTHREAD_VERSION, str, n);
  os::Linux::set_libpthread_version(str);
#endif
}

/////////////////////////////////////////////////////////////////////////////
// thread stack expansion

// os::Linux::manually_expand_stack() takes care of expanding the thread
// stack. Note that this is normally not needed: pthread stacks allocate
// thread stack using mmap() without MAP_NORESERVE, so the stack is already
// committed. Therefore it is not necessary to expand the stack manually.
//
// Manually expanding the stack was historically needed on LinuxThreads
// thread stacks, which were allocated with mmap(MAP_GROWSDOWN). Nowadays
// it is kept to deal with very rare corner cases:
//
// For one, user may run the VM on an own implementation of threads
// whose stacks are - like the old LinuxThreads - implemented using
// mmap(MAP_GROWSDOWN).
//
// Also, this coding may be needed if the VM is running on the primordial
// thread. Normally we avoid running on the primordial thread; however,
// user may still invoke the VM on the primordial thread.
//
// The following historical comment describes the details about running
// on a thread stack allocated with mmap(MAP_GROWSDOWN):


// Force Linux kernel to expand current thread stack. If "bottom" is close
// to the stack guard, caller should block all signals.
//
// MAP_GROWSDOWN:
//   A special mmap() flag that is used to implement thread stacks. It tells
//   kernel that the memory region should extend downwards when needed. This
//   allows early versions of LinuxThreads to only mmap the first few pages
//   when creating a new thread. Linux kernel will automatically expand thread
//   stack as needed (on page faults).
//
//   However, because the memory region of a MAP_GROWSDOWN stack can grow on
//   demand, if a page fault happens outside an already mapped MAP_GROWSDOWN
//   region, it's hard to tell if the fault is due to a legitimate stack
//   access or because of reading/writing non-exist memory (e.g. buffer
//   overrun). As a rule, if the fault happens below current stack pointer,
//   Linux kernel does not expand stack, instead a SIGSEGV is sent to the
//   application (see Linux kernel fault.c).
//
//   This Linux feature can cause SIGSEGV when VM bangs thread stack for
//   stack overflow detection.
//
//   Newer version of LinuxThreads (since glibc-2.2, or, RH-7.x) and NPTL do
//   not use MAP_GROWSDOWN.
//
// To get around the problem and allow stack banging on Linux, we need to
// manually expand thread stack after receiving the SIGSEGV.
//
// There are two ways to expand thread stack to address "bottom", we used
// both of them in JVM before 1.5:
//   1. adjust stack pointer first so that it is below "bottom", and then
//      touch "bottom"
//   2. mmap() the page in question
//
// Now alternate signal stack is gone, it's harder to use 2. For instance,
// if current sp is already near the lower end of page 101, and we need to
// call mmap() to map page 100, it is possible that part of the mmap() frame
// will be placed in page 100. When page 100 is mapped, it is zero-filled.
// That will destroy the mmap() frame and cause VM to crash.
//
// The following code works by adjusting sp first, then accessing the "bottom"
// page to force a page fault. Linux kernel will then automatically expand the
// stack mapping.
//
// _expand_stack_to() assumes its frame size is less than page size, which
// should always be true if the function is not inlined.

static void NOINLINE _expand_stack_to(address bottom) {
  address sp;
  size_t size;
  volatile char *p;

  // Adjust bottom to point to the largest address within the same page, it
  // gives us a one-page buffer if alloca() allocates slightly more memory.
  bottom = (address)align_down((uintptr_t)bottom, os::vm_page_size());
  bottom += os::vm_page_size() - 1;

  // sp might be slightly above current stack pointer; if that's the case, we
  // will alloca() a little more space than necessary, which is OK. Don't use
  // os::current_stack_pointer(), as its result can be slightly below current
  // stack pointer, causing us to not alloca enough to reach "bottom".
  sp = (address)&sp;

  if (sp > bottom) {
    size = sp - bottom;
    p = (volatile char *)alloca(size);
    assert(p != nullptr && p <= (volatile char *)bottom, "alloca problem?");
    p[0] = '\0';
  }
}

void os::Linux::expand_stack_to(address bottom) {
  _expand_stack_to(bottom);
}

bool os::Linux::manually_expand_stack(JavaThread * t, address addr) {
  assert(t!=nullptr, "just checking");
  assert(t->osthread()->expanding_stack(), "expand should be set");

  if (t->is_in_usable_stack(addr)) {
    sigset_t mask_all, old_sigset;
    sigfillset(&mask_all);
    pthread_sigmask(SIG_SETMASK, &mask_all, &old_sigset);
    _expand_stack_to(addr);
    pthread_sigmask(SIG_SETMASK, &old_sigset, nullptr);
    return true;
  }
  return false;
}

//////////////////////////////////////////////////////////////////////////////
// create new thread

// Thread start routine for all newly created threads
static void *thread_native_entry(Thread *thread) {

  thread->record_stack_base_and_size();

#ifndef __GLIBC__
  // Try to randomize the cache line index of hot stack frames.
  // This helps when threads of the same stack traces evict each other's
  // cache lines. The threads can be either from the same JVM instance, or
  // from different JVM instances. The benefit is especially true for
  // processors with hyperthreading technology.
  // This code is not needed anymore in glibc because it has MULTI_PAGE_ALIASING
  // and we did not see any degradation in performance without `alloca()`.
  static int counter = 0;
  int pid = os::current_process_id();
  int random = ((pid ^ counter++) & 7) * 128;
  void *stackmem = alloca(random != 0 ? random : 1); // ensure we allocate > 0
  // Ensure the alloca result is used in a way that prevents the compiler from eliding it.
  *(char *)stackmem = 1;
#endif

  thread->initialize_thread_current();

  OSThread* osthread = thread->osthread();
  Monitor* sync = osthread->startThread_lock();

  osthread->set_thread_id(checked_cast<pid_t>(os::current_thread_id()));

  if (UseNUMA) {
    int lgrp_id = os::numa_get_group_id();
    if (lgrp_id != -1) {
      thread->set_lgrp_id(lgrp_id);
    }
  }
  // initialize signal mask for this thread
  PosixSignals::hotspot_sigmask(thread);

  // initialize floating point control register
  os::Linux::init_thread_fpu_state();

  // handshaking with parent thread
  {
    MutexLocker ml(sync, Mutex::_no_safepoint_check_flag);

    // notify parent thread
    osthread->set_state(INITIALIZED);
    sync->notify_all();

    // wait until os::start_thread()
    while (osthread->get_state() == INITIALIZED) {
      sync->wait_without_safepoint_check();
    }
  }

  log_info(os, thread)("Thread is alive (tid: " UINTX_FORMAT ", pthread id: " UINTX_FORMAT ").",
    os::current_thread_id(), (uintx) pthread_self());

  assert(osthread->pthread_id() != 0, "pthread_id was not set as expected");

  if (DelayThreadStartALot) {
    os::naked_short_sleep(100);
  }

  // call one more level start routine
  thread->call_run();

  // Note: at this point the thread object may already have deleted itself.
  // Prevent dereferencing it from here on out.
  thread = nullptr;

  log_info(os, thread)("Thread finished (tid: " UINTX_FORMAT ", pthread id: " UINTX_FORMAT ").",
    os::current_thread_id(), (uintx) pthread_self());

  return nullptr;
}

// On Linux, glibc places static TLS blocks (for __thread variables) on
// the thread stack. This decreases the stack size actually available
// to threads.
//
// For large static TLS sizes, this may cause threads to malfunction due
// to insufficient stack space. This is a well-known issue in glibc:
// http://sourceware.org/bugzilla/show_bug.cgi?id=11787.
//
// As a workaround, we call a private but assumed-stable glibc function,
// __pthread_get_minstack() to obtain the minstack size and derive the
// static TLS size from it. We then increase the user requested stack
// size by this TLS size. The same function is used to determine whether
// adjustStackSizeForGuardPages() needs to be true.
//
// Due to compatibility concerns, this size adjustment is opt-in and
// controlled via AdjustStackSizeForTLS.
typedef size_t (*GetMinStack)(const pthread_attr_t *attr);

GetMinStack _get_minstack_func = nullptr;  // Initialized via os::init_2()

// Returns the size of the static TLS area glibc puts on thread stacks.
// The value is cached on first use, which occurs when the first thread
// is created during VM initialization.
static size_t get_static_tls_area_size(const pthread_attr_t *attr) {
  size_t tls_size = 0;
  if (_get_minstack_func != nullptr) {
    // Obtain the pthread minstack size by calling __pthread_get_minstack.
    size_t minstack_size = _get_minstack_func(attr);

    // Remove non-TLS area size included in minstack size returned
    // by __pthread_get_minstack() to get the static TLS size.
    // If adjustStackSizeForGuardPages() is true, minstack size includes
    // guard_size. Otherwise guard_size is automatically added
    // to the stack size by pthread_create and is no longer included
    // in minstack size. In both cases, the guard_size is taken into
    // account, so there is no need to adjust the result for that.
    //
    // Although __pthread_get_minstack() is a private glibc function,
    // it is expected to have a stable behavior across future glibc
    // versions while glibc still allocates the static TLS blocks off
    // the stack. Following is glibc 2.28 __pthread_get_minstack():
    //
    // size_t
    // __pthread_get_minstack (const pthread_attr_t *attr)
    // {
    //   return GLRO(dl_pagesize) + __static_tls_size + PTHREAD_STACK_MIN;
    // }
    //
    //
    // The following 'minstack_size > os::vm_page_size() + PTHREAD_STACK_MIN'
    // if check is done for precaution.
    if (minstack_size > os::vm_page_size() + PTHREAD_STACK_MIN) {
      tls_size = minstack_size - os::vm_page_size() - PTHREAD_STACK_MIN;
    }
  }

  log_info(os, thread)("Stack size adjustment for TLS is " SIZE_FORMAT,
                       tls_size);
  return tls_size;
}

// In glibc versions prior to 2.27 the guard size mechanism
// was not implemented properly. The POSIX standard requires adding
// the size of the guard pages to the stack size, instead glibc
// took the space out of 'stacksize'. Thus we need to adapt the requested
// stack_size by the size of the guard pages to mimic proper behaviour.
// The fix in glibc 2.27 has now been backported to numerous earlier
// glibc versions so we need to do a dynamic runtime check.
static bool _adjustStackSizeForGuardPages = true;
bool os::Linux::adjustStackSizeForGuardPages() {
  return _adjustStackSizeForGuardPages;
}

#ifdef __GLIBC__
static void init_adjust_stacksize_for_guard_pages() {
  assert(_get_minstack_func == nullptr, "initialization error");
  _get_minstack_func =(GetMinStack)dlsym(RTLD_DEFAULT, "__pthread_get_minstack");
  log_info(os, thread)("Lookup of __pthread_get_minstack %s",
                       _get_minstack_func == nullptr ? "failed" : "succeeded");

  if (_get_minstack_func != nullptr) {
    pthread_attr_t attr;
    pthread_attr_init(&attr);
    size_t min_stack = _get_minstack_func(&attr);
    size_t guard = 16 * K; // Actual value doesn't matter as it is not examined
    pthread_attr_setguardsize(&attr, guard);
    size_t min_stack2 = _get_minstack_func(&attr);
    pthread_attr_destroy(&attr);
    // If the minimum stack size changed when we added the guard page space
    // then we need to perform the adjustment.
    _adjustStackSizeForGuardPages = (min_stack2 != min_stack);
    log_info(os)("Glibc stack size guard page adjustment is %sneeded",
                 _adjustStackSizeForGuardPages ? "" : "not ");
  }
}
#endif // GLIBC

bool os::create_thread(Thread* thread, ThreadType thr_type,
                       size_t req_stack_size) {
  assert(thread->osthread() == nullptr, "caller responsible");

  // Allocate the OSThread object
  OSThread* osthread = new (std::nothrow) OSThread();
  if (osthread == nullptr) {
    return false;
  }

  // set the correct thread state
  osthread->set_thread_type(thr_type);

  // Initial state is ALLOCATED but not INITIALIZED
  osthread->set_state(ALLOCATED);

  thread->set_osthread(osthread);

  // init thread attributes
  pthread_attr_t attr;
  int rslt = pthread_attr_init(&attr);
  if (rslt != 0) {
    thread->set_osthread(nullptr);
    delete osthread;
    return false;
  }
  pthread_attr_setdetachstate(&attr, PTHREAD_CREATE_DETACHED);

  // Calculate stack size if it's not specified by caller.
  size_t stack_size = os::Posix::get_initial_stack_size(thr_type, req_stack_size);
  size_t guard_size = os::Linux::default_guard_size(thr_type);

  // Configure glibc guard page. Must happen before calling
  // get_static_tls_area_size(), which uses the guard_size.
  pthread_attr_setguardsize(&attr, guard_size);

  // Apply stack size adjustments if needed. However, be careful not to end up
  // with a size of zero due to overflow. Don't add the adjustment in that case.
  size_t stack_adjust_size = 0;
  if (AdjustStackSizeForTLS) {
    // Adjust the stack_size for on-stack TLS - see get_static_tls_area_size().
    stack_adjust_size += get_static_tls_area_size(&attr);
  } else if (os::Linux::adjustStackSizeForGuardPages()) {
    stack_adjust_size += guard_size;
  }

  stack_adjust_size = align_up(stack_adjust_size, os::vm_page_size());
  if (stack_size <= SIZE_MAX - stack_adjust_size) {
    stack_size += stack_adjust_size;
  }
  assert(is_aligned(stack_size, os::vm_page_size()), "stack_size not aligned");

  if (THPStackMitigation) {
    // In addition to the glibc guard page that prevents inter-thread-stack hugepage
    // coalescing (see comment in os::Linux::default_guard_size()), we also make
    // sure the stack size itself is not huge-page-size aligned; that makes it much
    // more likely for thread stack boundaries to be unaligned as well and hence
    // protects thread stacks from being targeted by khugepaged.
    if (HugePages::thp_pagesize() > 0 &&
        is_aligned(stack_size, HugePages::thp_pagesize())) {
      stack_size += os::vm_page_size();
    }
  }

  int status = pthread_attr_setstacksize(&attr, stack_size);
  if (status != 0) {
    // pthread_attr_setstacksize() function can fail
    // if the stack size exceeds a system-imposed limit.
    assert_status(status == EINVAL, status, "pthread_attr_setstacksize");
    log_warning(os, thread)("The %sthread stack size specified is invalid: " SIZE_FORMAT "k",
                            (thr_type == compiler_thread) ? "compiler " : ((thr_type == java_thread) ? "" : "VM "),
                            stack_size / K);
    thread->set_osthread(nullptr);
    delete osthread;
    pthread_attr_destroy(&attr);
    return false;
  }

  ThreadState state;

  {
    ResourceMark rm;
    pthread_t tid;
    int ret = 0;
    int limit = 3;
    do {
      ret = pthread_create(&tid, &attr, (void* (*)(void*)) thread_native_entry, thread);
    } while (ret == EAGAIN && limit-- > 0);

    char buf[64];
    if (ret == 0) {
      log_info(os, thread)("Thread \"%s\" started (pthread id: " UINTX_FORMAT ", attributes: %s). ",
                           thread->name(), (uintx) tid, os::Posix::describe_pthread_attr(buf, sizeof(buf), &attr));

      // Print current timer slack if override is enabled and timer slack value is available.
      // Avoid calling prctl otherwise for extra safety.
      if (TimerSlack >= 0) {
        int slack = prctl(PR_GET_TIMERSLACK);
        if (slack >= 0) {
          log_info(os, thread)("Thread \"%s\" (pthread id: " UINTX_FORMAT ") timer slack: %dns",
                               thread->name(), (uintx) tid, slack);
        }
      }
    } else {
      log_warning(os, thread)("Failed to start thread \"%s\" - pthread_create failed (%s) for attributes: %s.",
                              thread->name(), os::errno_name(ret), os::Posix::describe_pthread_attr(buf, sizeof(buf), &attr));
      // Log some OS information which might explain why creating the thread failed.
      log_info(os, thread)("Number of threads approx. running in the VM: %d", Threads::number_of_threads());
      LogStream st(Log(os, thread)::info());
      os::Posix::print_rlimit_info(&st);
      os::print_memory_info(&st);
      os::Linux::print_proc_sys_info(&st);
      os::Linux::print_container_info(&st);
    }

    pthread_attr_destroy(&attr);

    if (ret != 0) {
      // Need to clean up stuff we've allocated so far
      thread->set_osthread(nullptr);
      delete osthread;
      return false;
    }

    // Store pthread info into the OSThread
    osthread->set_pthread_id(tid);

    // Wait until child thread is either initialized or aborted
    {
      Monitor* sync_with_child = osthread->startThread_lock();
      MutexLocker ml(sync_with_child, Mutex::_no_safepoint_check_flag);
      while ((state = osthread->get_state()) == ALLOCATED) {
        sync_with_child->wait_without_safepoint_check();
      }
    }
  }

  // The thread is returned suspended (in state INITIALIZED),
  // and is started higher up in the call chain
  assert(state == INITIALIZED, "race condition");
  return true;
}

/////////////////////////////////////////////////////////////////////////////
// attach existing thread

// bootstrap the main thread
bool os::create_main_thread(JavaThread* thread) {
  assert(os::Linux::_main_thread == pthread_self(), "should be called inside main thread");
  return create_attached_thread(thread);
}

bool os::create_attached_thread(JavaThread* thread) {
#ifdef ASSERT
  thread->verify_not_published();
#endif

  // Allocate the OSThread object
  OSThread* osthread = new (std::nothrow) OSThread();

  if (osthread == nullptr) {
    return false;
  }

  // Store pthread info into the OSThread
  osthread->set_thread_id(os::Linux::gettid());
  osthread->set_pthread_id(::pthread_self());

  // initialize floating point control register
  os::Linux::init_thread_fpu_state();

  // Initial thread state is RUNNABLE
  osthread->set_state(RUNNABLE);

  thread->set_osthread(osthread);

  if (UseNUMA) {
    int lgrp_id = os::numa_get_group_id();
    if (lgrp_id != -1) {
      thread->set_lgrp_id(lgrp_id);
    }
  }

  if (os::is_primordial_thread()) {
    // If current thread is primordial thread, its stack is mapped on demand,
    // see notes about MAP_GROWSDOWN. Here we try to force kernel to map
    // the entire stack region to avoid SEGV in stack banging.
    // It is also useful to get around the heap-stack-gap problem on SuSE
    // kernel (see 4821821 for details). We first expand stack to the top
    // of yellow zone, then enable stack yellow zone (order is significant,
    // enabling yellow zone first will crash JVM on SuSE Linux), so there
    // is no gap between the last two virtual memory regions.

    StackOverflow* overflow_state = thread->stack_overflow_state();
    address addr = overflow_state->stack_reserved_zone_base();
    assert(addr != nullptr, "initialization problem?");
    assert(overflow_state->stack_available(addr) > 0, "stack guard should not be enabled");

    osthread->set_expanding_stack();
    os::Linux::manually_expand_stack(thread, addr);
    osthread->clear_expanding_stack();
  }

  // initialize signal mask for this thread
  // and save the caller's signal mask
  PosixSignals::hotspot_sigmask(thread);

  log_info(os, thread)("Thread attached (tid: " UINTX_FORMAT ", pthread id: " UINTX_FORMAT
                       ", stack: " PTR_FORMAT " - " PTR_FORMAT " (" SIZE_FORMAT "K) ).",
                       os::current_thread_id(), (uintx) pthread_self(),
                       p2i(thread->stack_base()), p2i(thread->stack_end()), thread->stack_size() / K);

  return true;
}

void os::pd_start_thread(Thread* thread) {
  OSThread * osthread = thread->osthread();
  assert(osthread->get_state() != INITIALIZED, "just checking");
  Monitor* sync_with_child = osthread->startThread_lock();
  MutexLocker ml(sync_with_child, Mutex::_no_safepoint_check_flag);
  sync_with_child->notify();
}

// Free Linux resources related to the OSThread
void os::free_thread(OSThread* osthread) {
  assert(osthread != nullptr, "osthread not set");

  // We are told to free resources of the argument thread,
  // but we can only really operate on the current thread.
  assert(Thread::current()->osthread() == osthread,
         "os::free_thread but not current thread");

#ifdef ASSERT
  sigset_t current;
  sigemptyset(&current);
  pthread_sigmask(SIG_SETMASK, nullptr, &current);
  assert(!sigismember(&current, PosixSignals::SR_signum), "SR signal should not be blocked!");
#endif

  // Restore caller's signal mask
  sigset_t sigmask = osthread->caller_sigmask();
  pthread_sigmask(SIG_SETMASK, &sigmask, nullptr);

  delete osthread;
}

//////////////////////////////////////////////////////////////////////////////
// primordial thread

// Check if current thread is the primordial thread, similar to Solaris thr_main.
bool os::is_primordial_thread(void) {
  if (suppress_primordial_thread_resolution) {
    return false;
  }
  char dummy;
  // If called before init complete, thread stack bottom will be null.
  // Can be called if fatal error occurs before initialization.
  if (os::Linux::initial_thread_stack_bottom() == nullptr) return false;
  assert(os::Linux::initial_thread_stack_bottom() != nullptr &&
         os::Linux::initial_thread_stack_size()   != 0,
         "os::init did not locate primordial thread's stack region");
  if ((address)&dummy >= os::Linux::initial_thread_stack_bottom() &&
      (address)&dummy < os::Linux::initial_thread_stack_bottom() +
                        os::Linux::initial_thread_stack_size()) {
    return true;
  } else {
    return false;
  }
}

// Find the virtual memory area that contains addr
static bool find_vma(address addr, address* vma_low, address* vma_high) {
  FILE *fp = os::fopen("/proc/self/maps", "r");
  if (fp) {
    address low, high;
    while (!feof(fp)) {
      if (fscanf(fp, "%p-%p", &low, &high) == 2) {
        if (low <= addr && addr < high) {
          if (vma_low)  *vma_low  = low;
          if (vma_high) *vma_high = high;
          fclose(fp);
          return true;
        }
      }
      for (;;) {
        int ch = fgetc(fp);
        if (ch == EOF || ch == (int)'\n') break;
      }
    }
    fclose(fp);
  }
  return false;
}

// Locate primordial thread stack. This special handling of primordial thread stack
// is needed because pthread_getattr_np() on most (all?) Linux distros returns
// bogus value for the primordial process thread. While the launcher has created
// the VM in a new thread since JDK 6, we still have to allow for the use of the
// JNI invocation API from a primordial thread.
void os::Linux::capture_initial_stack(size_t max_size) {

  // max_size is either 0 (which means accept OS default for thread stacks) or
  // a user-specified value known to be at least the minimum needed. If we
  // are actually on the primordial thread we can make it appear that we have a
  // smaller max_size stack by inserting the guard pages at that location. But we
  // cannot do anything to emulate a larger stack than what has been provided by
  // the OS or threading library. In fact if we try to use a stack greater than
  // what is set by rlimit then we will crash the hosting process.

  // Maximum stack size is the easy part, get it from RLIMIT_STACK.
  // If this is "unlimited" then it will be a huge value.
  struct rlimit rlim;
  getrlimit(RLIMIT_STACK, &rlim);
  size_t stack_size = rlim.rlim_cur;

  // 6308388: a bug in ld.so will relocate its own .data section to the
  //   lower end of primordial stack; reduce ulimit -s value a little bit
  //   so we won't install guard page on ld.so's data section.
  //   But ensure we don't underflow the stack size - allow 1 page spare
  if (stack_size >= 3 * os::vm_page_size()) {
    stack_size -= 2 * os::vm_page_size();
  }

  // Try to figure out where the stack base (top) is. This is harder.
  //
  // When an application is started, glibc saves the initial stack pointer in
  // a global variable "__libc_stack_end", which is then used by system
  // libraries. __libc_stack_end should be pretty close to stack top. The
  // variable is available since the very early days. However, because it is
  // a private interface, it could disappear in the future.
  //
  // Linux kernel saves start_stack information in /proc/<pid>/stat. Similar
  // to __libc_stack_end, it is very close to stack top, but isn't the real
  // stack top. Note that /proc may not exist if VM is running as a chroot
  // program, so reading /proc/<pid>/stat could fail. Also the contents of
  // /proc/<pid>/stat could change in the future (though unlikely).
  //
  // We try __libc_stack_end first. If that doesn't work, look for
  // /proc/<pid>/stat. If neither of them works, we use current stack pointer
  // as a hint, which should work well in most cases.

  uintptr_t stack_start;

  // try __libc_stack_end first
  uintptr_t *p = (uintptr_t *)dlsym(RTLD_DEFAULT, "__libc_stack_end");
  if (p && *p) {
    stack_start = *p;
  } else {
    // see if we can get the start_stack field from /proc/self/stat
    FILE *fp;
    int pid;
    char state;
    int ppid;
    int pgrp;
    int session;
    int nr;
    int tpgrp;
    unsigned long flags;
    unsigned long minflt;
    unsigned long cminflt;
    unsigned long majflt;
    unsigned long cmajflt;
    unsigned long utime;
    unsigned long stime;
    long cutime;
    long cstime;
    long prio;
    long nice;
    long junk;
    long it_real;
    uintptr_t start;
    uintptr_t vsize;
    intptr_t rss;
    uintptr_t rsslim;
    uintptr_t scodes;
    uintptr_t ecode;
    int i;

    // Figure what the primordial thread stack base is. Code is inspired
    // by email from Hans Boehm. /proc/self/stat begins with current pid,
    // followed by command name surrounded by parentheses, state, etc.
    char stat[2048];
    size_t statlen;

    fp = os::fopen("/proc/self/stat", "r");
    if (fp) {
      statlen = fread(stat, 1, 2047, fp);
      stat[statlen] = '\0';
      fclose(fp);

      // Skip pid and the command string. Note that we could be dealing with
      // weird command names, e.g. user could decide to rename java launcher
      // to "java 1.4.2 :)", then the stat file would look like
      //                1234 (java 1.4.2 :)) R ... ...
      // We don't really need to know the command string, just find the last
      // occurrence of ")" and then start parsing from there. See bug 4726580.
      char * s = strrchr(stat, ')');

      i = 0;
      if (s) {
        // Skip blank chars
        do { s++; } while (s && isspace((unsigned char) *s));

#define _UFM UINTX_FORMAT
#define _DFM INTX_FORMAT

        //                                     1   1   1   1   1   1   1   1   1   1   2   2    2    2    2    2    2    2    2
        //              3  4  5  6  7  8   9   0   1   2   3   4   5   6   7   8   9   0   1    2    3    4    5    6    7    8
        i = sscanf(s, "%c %d %d %d %d %d %lu %lu %lu %lu %lu %lu %lu %ld %ld %ld %ld %ld %ld " _UFM _UFM _DFM _UFM _UFM _UFM _UFM,
                   &state,          // 3  %c
                   &ppid,           // 4  %d
                   &pgrp,           // 5  %d
                   &session,        // 6  %d
                   &nr,             // 7  %d
                   &tpgrp,          // 8  %d
                   &flags,          // 9  %lu
                   &minflt,         // 10 %lu
                   &cminflt,        // 11 %lu
                   &majflt,         // 12 %lu
                   &cmajflt,        // 13 %lu
                   &utime,          // 14 %lu
                   &stime,          // 15 %lu
                   &cutime,         // 16 %ld
                   &cstime,         // 17 %ld
                   &prio,           // 18 %ld
                   &nice,           // 19 %ld
                   &junk,           // 20 %ld
                   &it_real,        // 21 %ld
                   &start,          // 22 UINTX_FORMAT
                   &vsize,          // 23 UINTX_FORMAT
                   &rss,            // 24 INTX_FORMAT
                   &rsslim,         // 25 UINTX_FORMAT
                   &scodes,         // 26 UINTX_FORMAT
                   &ecode,          // 27 UINTX_FORMAT
                   &stack_start);   // 28 UINTX_FORMAT
      }

#undef _UFM
#undef _DFM

      if (i != 28 - 2) {
        assert(false, "Bad conversion from /proc/self/stat");
        // product mode - assume we are the primordial thread, good luck in the
        // embedded case.
        warning("Can't detect primordial thread stack location - bad conversion");
        stack_start = (uintptr_t) &rlim;
      }
    } else {
      // For some reason we can't open /proc/self/stat (for example, running on
      // FreeBSD with a Linux emulator, or inside chroot), this should work for
      // most cases, so don't abort:
      warning("Can't detect primordial thread stack location - no /proc/self/stat");
      stack_start = (uintptr_t) &rlim;
    }
  }

  // Now we have a pointer (stack_start) very close to the stack top, the
  // next thing to do is to figure out the exact location of stack top. We
  // can find out the virtual memory area that contains stack_start by
  // reading /proc/self/maps, it should be the last vma in /proc/self/maps,
  // and its upper limit is the real stack top. (again, this would fail if
  // running inside chroot, because /proc may not exist.)

  uintptr_t stack_top;
  address low, high;
  if (find_vma((address)stack_start, &low, &high)) {
    // success, "high" is the true stack top. (ignore "low", because initial
    // thread stack grows on demand, its real bottom is high - RLIMIT_STACK.)
    stack_top = (uintptr_t)high;
  } else {
    // failed, likely because /proc/self/maps does not exist
    warning("Can't detect primordial thread stack location - find_vma failed");
    // best effort: stack_start is normally within a few pages below the real
    // stack top, use it as stack top, and reduce stack size so we won't put
    // guard page outside stack.
    stack_top = stack_start;
    stack_size -= 16 * os::vm_page_size();
  }

  // stack_top could be partially down the page so align it
  stack_top = align_up(stack_top, os::vm_page_size());

  // Allowed stack value is minimum of max_size and what we derived from rlimit
  if (max_size > 0) {
    _initial_thread_stack_size = MIN2(max_size, stack_size);
  } else {
    // Accept the rlimit max, but if stack is unlimited then it will be huge, so
    // clamp it at 8MB as we do on Solaris
    _initial_thread_stack_size = MIN2(stack_size, 8*M);
  }
  _initial_thread_stack_size = align_down(_initial_thread_stack_size, os::vm_page_size());
  _initial_thread_stack_bottom = (address)stack_top - _initial_thread_stack_size;

  assert(_initial_thread_stack_bottom < (address)stack_top, "overflow!");

  if (log_is_enabled(Info, os, thread)) {
    // See if we seem to be on primordial process thread
    bool primordial = uintptr_t(&rlim) > uintptr_t(_initial_thread_stack_bottom) &&
                      uintptr_t(&rlim) < stack_top;

    log_info(os, thread)("Capturing initial stack in %s thread: req. size: " SIZE_FORMAT "K, actual size: "
                         SIZE_FORMAT "K, top=" INTPTR_FORMAT ", bottom=" INTPTR_FORMAT,
                         primordial ? "primordial" : "user", max_size / K,  _initial_thread_stack_size / K,
                         stack_top, intptr_t(_initial_thread_stack_bottom));
  }
}

////////////////////////////////////////////////////////////////////////////////
// time support
double os::elapsedVTime() {
  struct rusage usage;
  int retval = getrusage(RUSAGE_THREAD, &usage);
  if (retval == 0) {
    return (double) (usage.ru_utime.tv_sec + usage.ru_stime.tv_sec) + (double) (usage.ru_utime.tv_usec + usage.ru_stime.tv_usec) / (1000 * 1000);
  } else {
    // better than nothing, but not much
    return elapsedTime();
  }
}

void os::Linux::fast_thread_clock_init() {
  if (!UseLinuxPosixThreadCPUClocks) {
    return;
  }
  clockid_t clockid;
  struct timespec tp;
  int (*pthread_getcpuclockid_func)(pthread_t, clockid_t *) =
      (int(*)(pthread_t, clockid_t *)) dlsym(RTLD_DEFAULT, "pthread_getcpuclockid");

  // Switch to using fast clocks for thread cpu time if
  // the clock_getres() returns 0 error code.
  // Note, that some kernels may support the current thread
  // clock (CLOCK_THREAD_CPUTIME_ID) but not the clocks
  // returned by the pthread_getcpuclockid().
  // If the fast POSIX clocks are supported then the clock_getres()
  // must return at least tp.tv_sec == 0 which means a resolution
  // better than 1 sec. This is extra check for reliability.

  if (pthread_getcpuclockid_func &&
      pthread_getcpuclockid_func(_main_thread, &clockid) == 0 &&
      clock_getres(clockid, &tp) == 0 && tp.tv_sec == 0) {
    _supports_fast_thread_cpu_time = true;
    _pthread_getcpuclockid = pthread_getcpuclockid_func;
  }
}

// thread_id is kernel thread id (similar to Solaris LWP id)
intx os::current_thread_id() { return os::Linux::gettid(); }
int os::current_process_id() {
  return ::getpid();
}

// DLL functions

// This must be hard coded because it's the system's temporary
// directory not the java application's temp directory, ala java.io.tmpdir.
const char* os::get_temp_directory() { return "/tmp"; }

// check if addr is inside libjvm.so
bool os::address_is_in_vm(address addr) {
  static address libjvm_base_addr;
  Dl_info dlinfo;

  if (libjvm_base_addr == nullptr) {
    if (dladdr(CAST_FROM_FN_PTR(void *, os::address_is_in_vm), &dlinfo) != 0) {
      libjvm_base_addr = (address)dlinfo.dli_fbase;
    }
    assert(libjvm_base_addr !=nullptr, "Cannot obtain base address for libjvm");
  }

  if (dladdr((void *)addr, &dlinfo) != 0) {
    if (libjvm_base_addr == (address)dlinfo.dli_fbase) return true;
  }

  return false;
}

void os::prepare_native_symbols() {
}

bool os::dll_address_to_function_name(address addr, char *buf,
                                      int buflen, int *offset,
                                      bool demangle) {
  // buf is not optional, but offset is optional
  assert(buf != nullptr, "sanity check");

  Dl_info dlinfo;

  if (dladdr((void*)addr, &dlinfo) != 0) {
    // see if we have a matching symbol
    if (dlinfo.dli_saddr != nullptr && dlinfo.dli_sname != nullptr) {
      if (!(demangle && Decoder::demangle(dlinfo.dli_sname, buf, buflen))) {
        jio_snprintf(buf, buflen, "%s", dlinfo.dli_sname);
      }
      if (offset != nullptr) *offset = pointer_delta_as_int(addr, (address)dlinfo.dli_saddr);
      return true;
    }
    // no matching symbol so try for just file info
    if (dlinfo.dli_fname != nullptr && dlinfo.dli_fbase != nullptr) {
      if (Decoder::decode((address)(addr - (address)dlinfo.dli_fbase),
                          buf, buflen, offset, dlinfo.dli_fname, demangle)) {
        return true;
      }
    }
  }

  buf[0] = '\0';
  if (offset != nullptr) *offset = -1;
  return false;
}

bool os::dll_address_to_library_name(address addr, char* buf,
                                     int buflen, int* offset) {
  // buf is not optional, but offset is optional
  assert(buf != nullptr, "sanity check");

  Dl_info dlinfo;
  if (dladdr((void*)addr, &dlinfo) != 0) {
    if (dlinfo.dli_fname != nullptr) {
      jio_snprintf(buf, buflen, "%s", dlinfo.dli_fname);
    }
    if (dlinfo.dli_fbase != nullptr && offset != nullptr) {
      *offset = pointer_delta_as_int(addr, (address)dlinfo.dli_fbase);
    }
    return true;
  }
  buf[0] = '\0';
  if (offset) *offset = -1;
  return false;
}

// Remember the stack's state. The Linux dynamic linker will change
// the stack to 'executable' at most once, so we must safepoint only once.
bool os::Linux::_stack_is_executable = false;

// VM operation that loads a library.  This is necessary if stack protection
// of the Java stacks can be lost during loading the library.  If we
// do not stop the Java threads, they can stack overflow before the stacks
// are protected again.
class VM_LinuxDllLoad: public VM_Operation {
 private:
  const char *_filename;
  char *_ebuf;
  int _ebuflen;
  void *_lib;
 public:
  VM_LinuxDllLoad(const char *fn, char *ebuf, int ebuflen) :
    _filename(fn), _ebuf(ebuf), _ebuflen(ebuflen), _lib(nullptr) {}
  VMOp_Type type() const { return VMOp_LinuxDllLoad; }
  void doit() {
    _lib = os::Linux::dll_load_in_vmthread(_filename, _ebuf, _ebuflen);
    os::Linux::_stack_is_executable = true;
  }
  void* loaded_library() { return _lib; }
};

void * os::dll_load(const char *filename, char *ebuf, int ebuflen) {
  void * result = nullptr;
  bool load_attempted = false;

  log_info(os)("attempting shared library load of %s", filename);

  // Check whether the library to load might change execution rights
  // of the stack. If they are changed, the protection of the stack
  // guard pages will be lost. We need a safepoint to fix this.
  //
  // See Linux man page execstack(8) for more info.
  if (os::uses_stack_guard_pages() && !os::Linux::_stack_is_executable) {
    if (!ElfFile::specifies_noexecstack(filename)) {
      if (!is_init_completed()) {
        os::Linux::_stack_is_executable = true;
        // This is OK - No Java threads have been created yet, and hence no
        // stack guard pages to fix.
        //
        // Dynamic loader will make all stacks executable after
        // this function returns, and will not do that again.
        assert(Threads::number_of_threads() == 0, "no Java threads should exist yet.");
      } else {
        warning("You have loaded library %s which might have disabled stack guard. "
                "The VM will try to fix the stack guard now.\n"
                "It's highly recommended that you fix the library with "
                "'execstack -c <libfile>', or link it with '-z noexecstack'.",
                filename);

        JavaThread *jt = JavaThread::current();
        if (jt->thread_state() != _thread_in_native) {
          // This happens when a compiler thread tries to load a hsdis-<arch>.so file
          // that requires ExecStack. Cannot enter safe point. Let's give up.
          warning("Unable to fix stack guard. Giving up.");
        } else {
          if (!LoadExecStackDllInVMThread) {
            // This is for the case where the DLL has an static
            // constructor function that executes JNI code. We cannot
            // load such DLLs in the VMThread.
            result = os::Linux::dlopen_helper(filename, ebuf, ebuflen);
          }

          ThreadInVMfromNative tiv(jt);
          debug_only(VMNativeEntryWrapper vew;)

          VM_LinuxDllLoad op(filename, ebuf, ebuflen);
          VMThread::execute(&op);
          if (LoadExecStackDllInVMThread) {
            result = op.loaded_library();
          }
          load_attempted = true;
        }
      }
    }
  }

  if (!load_attempted) {
    result = os::Linux::dlopen_helper(filename, ebuf, ebuflen);
  }

  if (result != nullptr) {
    // Successful loading
    return result;
  }

  Elf32_Ehdr elf_head;
  size_t prefix_len = strlen(ebuf);
  ssize_t diag_msg_max_length = ebuflen - prefix_len;
  if (diag_msg_max_length <= 0) {
    // No more space in ebuf for additional diagnostics message
    return nullptr;
  }

  char* diag_msg_buf = ebuf + prefix_len;

  int file_descriptor= ::open(filename, O_RDONLY | O_NONBLOCK);

  if (file_descriptor < 0) {
    // Can't open library, report dlerror() message
    return nullptr;
  }

  bool failed_to_read_elf_head=
    (sizeof(elf_head)!=
     (::read(file_descriptor, &elf_head,sizeof(elf_head))));

  ::close(file_descriptor);
  if (failed_to_read_elf_head) {
    // file i/o error - report dlerror() msg
    return nullptr;
  }

  if (elf_head.e_ident[EI_DATA] != LITTLE_ENDIAN_ONLY(ELFDATA2LSB) BIG_ENDIAN_ONLY(ELFDATA2MSB)) {
    // handle invalid/out of range endianness values
    if (elf_head.e_ident[EI_DATA] == 0 || elf_head.e_ident[EI_DATA] > 2) {
      return nullptr;
    }

#if defined(VM_LITTLE_ENDIAN)
    // VM is LE, shared object BE
    elf_head.e_machine = be16toh(elf_head.e_machine);
#else
    // VM is BE, shared object LE
    elf_head.e_machine = le16toh(elf_head.e_machine);
#endif
  }

  typedef struct {
    Elf32_Half    code;         // Actual value as defined in elf.h
    Elf32_Half    compat_class; // Compatibility of archs at VM's sense
    unsigned char elf_class;    // 32 or 64 bit
    unsigned char endianness;   // MSB or LSB
    char*         name;         // String representation
  } arch_t;

#ifndef EM_AARCH64
  #define EM_AARCH64    183               /* ARM AARCH64 */
#endif
#ifndef EM_RISCV
  #define EM_RISCV      243               /* RISC-V */
#endif
#ifndef EM_LOONGARCH
  #define EM_LOONGARCH  258               /* LoongArch */
#endif

  static const arch_t arch_array[]={
    {EM_386,         EM_386,     ELFCLASS32, ELFDATA2LSB, (char*)"IA 32"},
    {EM_486,         EM_386,     ELFCLASS32, ELFDATA2LSB, (char*)"IA 32"},
    {EM_IA_64,       EM_IA_64,   ELFCLASS64, ELFDATA2LSB, (char*)"IA 64"},
    {EM_X86_64,      EM_X86_64,  ELFCLASS64, ELFDATA2LSB, (char*)"AMD 64"},
    {EM_SPARC,       EM_SPARC,   ELFCLASS32, ELFDATA2MSB, (char*)"Sparc 32"},
    {EM_SPARC32PLUS, EM_SPARC,   ELFCLASS32, ELFDATA2MSB, (char*)"Sparc 32"},
    {EM_SPARCV9,     EM_SPARCV9, ELFCLASS64, ELFDATA2MSB, (char*)"Sparc v9 64"},
    {EM_PPC,         EM_PPC,     ELFCLASS32, ELFDATA2MSB, (char*)"Power PC 32"},
#if defined(VM_LITTLE_ENDIAN)
    {EM_PPC64,       EM_PPC64,   ELFCLASS64, ELFDATA2LSB, (char*)"Power PC 64 LE"},
    {EM_SH,          EM_SH,      ELFCLASS32, ELFDATA2LSB, (char*)"SuperH"},
#else
    {EM_PPC64,       EM_PPC64,   ELFCLASS64, ELFDATA2MSB, (char*)"Power PC 64"},
    {EM_SH,          EM_SH,      ELFCLASS32, ELFDATA2MSB, (char*)"SuperH BE"},
#endif
    {EM_ARM,         EM_ARM,     ELFCLASS32, ELFDATA2LSB, (char*)"ARM"},
    // we only support 64 bit z architecture
    {EM_S390,        EM_S390,    ELFCLASS64, ELFDATA2MSB, (char*)"IBM System/390"},
    {EM_ALPHA,       EM_ALPHA,   ELFCLASS64, ELFDATA2LSB, (char*)"Alpha"},
    {EM_MIPS_RS3_LE, EM_MIPS_RS3_LE, ELFCLASS32, ELFDATA2LSB, (char*)"MIPSel"},
    {EM_MIPS,        EM_MIPS,    ELFCLASS32, ELFDATA2MSB, (char*)"MIPS"},
    {EM_PARISC,      EM_PARISC,  ELFCLASS32, ELFDATA2MSB, (char*)"PARISC"},
    {EM_68K,         EM_68K,     ELFCLASS32, ELFDATA2MSB, (char*)"M68k"},
    {EM_AARCH64,     EM_AARCH64, ELFCLASS64, ELFDATA2LSB, (char*)"AARCH64"},
#ifdef _LP64
    {EM_RISCV,       EM_RISCV,   ELFCLASS64, ELFDATA2LSB, (char*)"RISCV64"},
#else
    {EM_RISCV,       EM_RISCV,   ELFCLASS32, ELFDATA2LSB, (char*)"RISCV32"},
#endif
    {EM_LOONGARCH,   EM_LOONGARCH, ELFCLASS64, ELFDATA2LSB, (char*)"LoongArch"},
  };

#if  (defined IA32)
  static  Elf32_Half running_arch_code=EM_386;
#elif   (defined AMD64) || (defined X32)
  static  Elf32_Half running_arch_code=EM_X86_64;
#elif  (defined IA64)
  static  Elf32_Half running_arch_code=EM_IA_64;
#elif  (defined __sparc) && (defined _LP64)
  static  Elf32_Half running_arch_code=EM_SPARCV9;
#elif  (defined __sparc) && (!defined _LP64)
  static  Elf32_Half running_arch_code=EM_SPARC;
#elif  (defined __powerpc64__)
  static  Elf32_Half running_arch_code=EM_PPC64;
#elif  (defined __powerpc__)
  static  Elf32_Half running_arch_code=EM_PPC;
#elif  (defined AARCH64)
  static  Elf32_Half running_arch_code=EM_AARCH64;
#elif  (defined ARM)
  static  Elf32_Half running_arch_code=EM_ARM;
#elif  (defined S390)
  static  Elf32_Half running_arch_code=EM_S390;
#elif  (defined ALPHA)
  static  Elf32_Half running_arch_code=EM_ALPHA;
#elif  (defined MIPSEL)
  static  Elf32_Half running_arch_code=EM_MIPS_RS3_LE;
#elif  (defined PARISC)
  static  Elf32_Half running_arch_code=EM_PARISC;
#elif  (defined MIPS)
  static  Elf32_Half running_arch_code=EM_MIPS;
#elif  (defined M68K)
  static  Elf32_Half running_arch_code=EM_68K;
#elif  (defined SH)
  static  Elf32_Half running_arch_code=EM_SH;
#elif  (defined RISCV)
  static  Elf32_Half running_arch_code=EM_RISCV;
#elif  (defined LOONGARCH64)
  static  Elf32_Half running_arch_code=EM_LOONGARCH;
#else
    #error Method os::dll_load requires that one of following is defined:\
        AARCH64, ALPHA, ARM, AMD64, IA32, IA64, LOONGARCH64, M68K, MIPS, MIPSEL, PARISC, __powerpc__, __powerpc64__, RISCV, S390, SH, __sparc
#endif

  // Identify compatibility class for VM's architecture and library's architecture
  // Obtain string descriptions for architectures

  arch_t lib_arch={elf_head.e_machine,0,elf_head.e_ident[EI_CLASS], elf_head.e_ident[EI_DATA], nullptr};
  int running_arch_index=-1;

  for (unsigned int i=0; i < ARRAY_SIZE(arch_array); i++) {
    if (running_arch_code == arch_array[i].code) {
      running_arch_index    = i;
    }
    if (lib_arch.code == arch_array[i].code) {
      lib_arch.compat_class = arch_array[i].compat_class;
      lib_arch.name         = arch_array[i].name;
    }
  }

  assert(running_arch_index != -1,
         "Didn't find running architecture code (running_arch_code) in arch_array");
  if (running_arch_index == -1) {
    // Even though running architecture detection failed
    // we may still continue with reporting dlerror() message
    return nullptr;
  }

  if (lib_arch.compat_class != arch_array[running_arch_index].compat_class) {
    if (lib_arch.name != nullptr) {
      ::snprintf(diag_msg_buf, diag_msg_max_length-1,
                 " (Possible cause: can't load %s .so on a %s platform)",
                 lib_arch.name, arch_array[running_arch_index].name);
    } else {
      ::snprintf(diag_msg_buf, diag_msg_max_length-1,
                 " (Possible cause: can't load this .so (machine code=0x%x) on a %s platform)",
                 lib_arch.code, arch_array[running_arch_index].name);
    }
    return nullptr;
  }

  if (lib_arch.endianness != arch_array[running_arch_index].endianness) {
    ::snprintf(diag_msg_buf, diag_msg_max_length-1, " (Possible cause: endianness mismatch)");
    return nullptr;
  }

  // ELF file class/capacity : 0 - invalid, 1 - 32bit, 2 - 64bit
  if (lib_arch.elf_class > 2 || lib_arch.elf_class < 1) {
    ::snprintf(diag_msg_buf, diag_msg_max_length-1, " (Possible cause: invalid ELF file class)");
    return nullptr;
  }

  if (lib_arch.elf_class != arch_array[running_arch_index].elf_class) {
    ::snprintf(diag_msg_buf, diag_msg_max_length-1,
               " (Possible cause: architecture word width mismatch, can't load %d-bit .so on a %d-bit platform)",
               (int) lib_arch.elf_class * 32, arch_array[running_arch_index].elf_class * 32);
    return nullptr;
  }

  return nullptr;
}

void * os::Linux::dlopen_helper(const char *filename, char *ebuf, int ebuflen) {
#ifndef IA32
  bool ieee_handling = IEEE_subnormal_handling_OK();
  if (!ieee_handling) {
    Events::log_dll_message(nullptr, "IEEE subnormal handling check failed before loading %s", filename);
    log_info(os)("IEEE subnormal handling check failed before loading %s", filename);
    if (CheckJNICalls) {
      tty->print_cr("WARNING: IEEE subnormal handling check failed before loading %s", filename);
      Thread* current = Thread::current();
      if (current->is_Java_thread()) {
        JavaThread::cast(current)->print_jni_stack();
      }
    }
  }

  // Save and restore the floating-point environment around dlopen().
  // There are known cases where global library initialization sets
  // FPU flags that affect computation accuracy, for example, enabling
  // Flush-To-Zero and Denormals-Are-Zero. Do not let those libraries
  // break Java arithmetic. Unfortunately, this might affect libraries
  // that might depend on these FPU features for performance and/or
  // numerical "accuracy", but we need to protect Java semantics first
  // and foremost. See JDK-8295159.

  // This workaround is ineffective on IA32 systems because the MXCSR
  // register (which controls flush-to-zero mode) is not stored in the
  // legacy fenv.

  fenv_t default_fenv;
  int rtn = fegetenv(&default_fenv);
  assert(rtn == 0, "fegetenv must succeed");
#endif // IA32

  void* result;
  JFR_ONLY(NativeLibraryLoadEvent load_event(filename, &result);)
  result = ::dlopen(filename, RTLD_LAZY);
  if (result == nullptr) {
    const char* error_report = ::dlerror();
    if (error_report == nullptr) {
      error_report = "dlerror returned no error description";
    }
    if (ebuf != nullptr && ebuflen > 0) {
      ::strncpy(ebuf, error_report, ebuflen-1);
      ebuf[ebuflen-1]='\0';
    }
    Events::log_dll_message(nullptr, "Loading shared library %s failed, %s", filename, error_report);
    log_info(os)("shared library load of %s failed, %s", filename, error_report);
    JFR_ONLY(load_event.set_error_msg(error_report);)
  } else {
    Events::log_dll_message(nullptr, "Loaded shared library %s", filename);
    log_info(os)("shared library load of %s was successful", filename);
#ifndef IA32
    // Quickly test to make sure subnormals are correctly handled.
    if (! IEEE_subnormal_handling_OK()) {
      // We just dlopen()ed a library that mangled the floating-point flags.
      // Attempt to fix things now.
      JFR_ONLY(load_event.set_fp_env_correction_attempt(true);)
      int rtn = fesetenv(&default_fenv);
      assert(rtn == 0, "fesetenv must succeed");

      if (IEEE_subnormal_handling_OK()) {
        Events::log_dll_message(nullptr, "IEEE subnormal handling had to be corrected after loading %s", filename);
        log_info(os)("IEEE subnormal handling had to be corrected after loading %s", filename);
        JFR_ONLY(load_event.set_fp_env_correction_success(true);)
      } else {
        Events::log_dll_message(nullptr, "IEEE subnormal handling could not be corrected after loading %s", filename);
        log_info(os)("IEEE subnormal handling could not be corrected after loading %s", filename);
        if (CheckJNICalls) {
          tty->print_cr("WARNING: IEEE subnormal handling could not be corrected after loading %s", filename);
          Thread* current = Thread::current();
          if (current->is_Java_thread()) {
            JavaThread::cast(current)->print_jni_stack();
          }
        }
        assert(false, "fesetenv didn't work");
      }
    }
#endif // IA32
  }
  return result;
}

void * os::Linux::dll_load_in_vmthread(const char *filename, char *ebuf,
                                       int ebuflen) {
  void * result = nullptr;
  if (LoadExecStackDllInVMThread) {
    result = dlopen_helper(filename, ebuf, ebuflen);
  }

  // Since 7019808, libjvm.so is linked with -noexecstack. If the VM loads a
  // library that requires an executable stack, or which does not have this
  // stack attribute set, dlopen changes the stack attribute to executable. The
  // read protection of the guard pages gets lost.
  //
  // Need to check _stack_is_executable again as multiple VM_LinuxDllLoad
  // may have been queued at the same time.

  if (!_stack_is_executable) {
    for (JavaThreadIteratorWithHandle jtiwh; JavaThread *jt = jtiwh.next(); ) {
      StackOverflow* overflow_state = jt->stack_overflow_state();
      if (!overflow_state->stack_guard_zone_unused() &&     // Stack not yet fully initialized
          overflow_state->stack_guards_enabled()) {         // No pending stack overflow exceptions
        if (!os::guard_memory((char *)jt->stack_end(), StackOverflow::stack_guard_zone_size())) {
          warning("Attempt to reguard stack yellow zone failed.");
        }
      }
    }
  }

  return result;
}

const char* os::Linux::dll_path(void* lib) {
  struct link_map *lmap;
  const char* l_path = nullptr;
  assert(lib != nullptr, "dll_path parameter must not be null");

  int res_dli = ::dlinfo(lib, RTLD_DI_LINKMAP, &lmap);
  if (res_dli == 0) {
    l_path = lmap->l_name;
  }
  return l_path;
}

static unsigned count_newlines(const char* s) {
  unsigned n = 0;
  for (const char* s2 = strchr(s, '\n');
       s2 != nullptr; s2 = strchr(s2 + 1, '\n')) {
    n++;
  }
  return n;
}

static bool _print_ascii_file(const char* filename, outputStream* st, unsigned* num_lines = nullptr, const char* hdr = nullptr) {
  int fd = ::open(filename, O_RDONLY);
  if (fd == -1) {
    return false;
  }

  if (hdr != nullptr) {
    st->print_cr("%s", hdr);
  }

  char buf[33];
  ssize_t bytes;
  buf[32] = '\0';
  unsigned lines = 0;
  while ((bytes = ::read(fd, buf, sizeof(buf)-1)) > 0) {
    st->print_raw(buf, bytes);
    // count newlines
    if (num_lines != nullptr) {
      lines += count_newlines(buf);
    }
  }

  if (num_lines != nullptr) {
    (*num_lines) = lines;
  }

  ::close(fd);

  return true;
}

static void _print_ascii_file_h(const char* header, const char* filename, outputStream* st, bool same_line = true) {
  st->print("%s:%c", header, same_line ? ' ' : '\n');
  if (!_print_ascii_file(filename, st)) {
    st->print_cr("<Not Available>");
  }
}

void os::print_dll_info(outputStream *st) {
  st->print_cr("Dynamic libraries:");

  char fname[32];
  pid_t pid = os::Linux::gettid();

  jio_snprintf(fname, sizeof(fname), "/proc/%d/maps", pid);
  unsigned num = 0;
  if (!_print_ascii_file(fname, st, &num)) {
    st->print_cr("Can not get library information for pid = %d", pid);
  } else {
    st->print_cr("Total number of mappings: %u", num);
  }
}

struct loaded_modules_info_param {
  os::LoadedModulesCallbackFunc callback;
  void *param;
};

static int dl_iterate_callback(struct dl_phdr_info *info, size_t size, void *data) {
  if ((info->dlpi_name == nullptr) || (*info->dlpi_name == '\0')) {
    return 0;
  }

  struct loaded_modules_info_param *callback_param = reinterpret_cast<struct loaded_modules_info_param *>(data);
  address base = nullptr;
  address top = nullptr;
  for (int idx = 0; idx < info->dlpi_phnum; idx++) {
    const ElfW(Phdr) *phdr = info->dlpi_phdr + idx;
    if (phdr->p_type == PT_LOAD) {
      address raw_phdr_base = reinterpret_cast<address>(info->dlpi_addr + phdr->p_vaddr);

      address phdr_base = align_down(raw_phdr_base, phdr->p_align);
      if ((base == nullptr) || (base > phdr_base)) {
        base = phdr_base;
      }

      address phdr_top = align_up(raw_phdr_base + phdr->p_memsz, phdr->p_align);
      if ((top == nullptr) || (top < phdr_top)) {
        top = phdr_top;
      }
    }
  }

  return callback_param->callback(info->dlpi_name, base, top, callback_param->param);
}

int os::get_loaded_modules_info(os::LoadedModulesCallbackFunc callback, void *param) {
  struct loaded_modules_info_param callback_param = {callback, param};
  return dl_iterate_phdr(&dl_iterate_callback, &callback_param);
}

void os::print_os_info_brief(outputStream* st) {
  os::Linux::print_distro_info(st);

  os::Posix::print_uname_info(st);

  os::Linux::print_libversion_info(st);

}

void os::print_os_info(outputStream* st) {
  st->print_cr("OS:");

  os::Linux::print_distro_info(st);

  os::Posix::print_uname_info(st);

  os::Linux::print_uptime_info(st);

  // Print warning if unsafe chroot environment detected
  if (unsafe_chroot_detected) {
    st->print_cr("WARNING!! %s", unstable_chroot_error);
  }

  os::Linux::print_libversion_info(st);

  os::Posix::print_rlimit_info(st);

  os::Posix::print_load_average(st);
  st->cr();

  os::Linux::print_system_memory_info(st);
  st->cr();

  os::Linux::print_process_memory_info(st);
  st->cr();

  os::Linux::print_proc_sys_info(st);
  st->cr();

  if (os::Linux::print_ld_preload_file(st)) {
    st->cr();
  }

  if (os::Linux::print_container_info(st)) {
    st->cr();
  }

  VM_Version::print_platform_virtualization_info(st);

  os::Linux::print_steal_info(st);
}

// Try to identify popular distros.
// Most Linux distributions have a /etc/XXX-release file, which contains
// the OS version string. Newer Linux distributions have a /etc/lsb-release
// file that also contains the OS version string. Some have more than one
// /etc/XXX-release file (e.g. Mandrake has both /etc/mandrake-release and
// /etc/redhat-release.), so the order is important.
// Any Linux that is based on Redhat (i.e. Oracle, Mandrake, Sun JDS...) have
// their own specific XXX-release file as well as a redhat-release file.
// Because of this the XXX-release file needs to be searched for before the
// redhat-release file.
// Since Red Hat and SuSE have an lsb-release file that is not very descriptive the
// search for redhat-release / SuSE-release needs to be before lsb-release.
// Since the lsb-release file is the new standard it needs to be searched
// before the older style release files.
// Searching system-release (Red Hat) and os-release (other Linuxes) are a
// next to last resort.  The os-release file is a new standard that contains
// distribution information and the system-release file seems to be an old
// standard that has been replaced by the lsb-release and os-release files.
// Searching for the debian_version file is the last resort.  It contains
// an informative string like "6.0.6" or "wheezy/sid". Because of this
// "Debian " is printed before the contents of the debian_version file.

const char* distro_files[] = {
  "/etc/oracle-release",
  "/etc/mandriva-release",
  "/etc/mandrake-release",
  "/etc/sun-release",
  "/etc/redhat-release",
  "/etc/lsb-release",
  "/etc/turbolinux-release",
  "/etc/gentoo-release",
  "/etc/ltib-release",
  "/etc/angstrom-version",
  "/etc/system-release",
  "/etc/os-release",
  "/etc/SuSE-release", // Deprecated in favor of os-release since SuSE 12
  nullptr };

void os::Linux::print_distro_info(outputStream* st) {
  for (int i = 0;; i++) {
    const char* file = distro_files[i];
    if (file == nullptr) {
      break;  // done
    }
    // If file prints, we found it.
    if (_print_ascii_file(file, st)) {
      return;
    }
  }

  if (file_exists("/etc/debian_version")) {
    st->print("Debian ");
    _print_ascii_file("/etc/debian_version", st);
  } else {
    st->print_cr("Linux");
  }
}

static void parse_os_info_helper(FILE* fp, char* distro, size_t length, bool get_first_line) {
  char buf[256];
  while (fgets(buf, sizeof(buf), fp)) {
    // Edit out extra stuff in expected format
    if (strstr(buf, "DISTRIB_DESCRIPTION=") != nullptr || strstr(buf, "PRETTY_NAME=") != nullptr) {
      char* ptr = strstr(buf, "\"");  // the name is in quotes
      if (ptr != nullptr) {
        ptr++; // go beyond first quote
        char* nl = strchr(ptr, '\"');
        if (nl != nullptr) *nl = '\0';
        strncpy(distro, ptr, length);
      } else {
        ptr = strstr(buf, "=");
        ptr++; // go beyond equals then
        char* nl = strchr(ptr, '\n');
        if (nl != nullptr) *nl = '\0';
        strncpy(distro, ptr, length);
      }
      return;
    } else if (get_first_line) {
      char* nl = strchr(buf, '\n');
      if (nl != nullptr) *nl = '\0';
      strncpy(distro, buf, length);
      return;
    }
  }
  // print last line and close
  char* nl = strchr(buf, '\n');
  if (nl != nullptr) *nl = '\0';
  strncpy(distro, buf, length);
}

static void parse_os_info(char* distro, size_t length, const char* file) {
  FILE* fp = os::fopen(file, "r");
  if (fp != nullptr) {
    // if suse format, print out first line
    bool get_first_line = (strcmp(file, "/etc/SuSE-release") == 0);
    parse_os_info_helper(fp, distro, length, get_first_line);
    fclose(fp);
  }
}

void os::get_summary_os_info(char* buf, size_t buflen) {
  for (int i = 0;; i++) {
    const char* file = distro_files[i];
    if (file == nullptr) {
      break; // ran out of distro_files
    }
    if (file_exists(file)) {
      parse_os_info(buf, buflen, file);
      return;
    }
  }
  // special case for debian
  if (file_exists("/etc/debian_version")) {
    strncpy(buf, "Debian ", buflen);
    if (buflen > 7) {
      parse_os_info(&buf[7], buflen-7, "/etc/debian_version");
    }
  } else {
    strncpy(buf, "Linux", buflen);
  }
}

void os::Linux::print_libversion_info(outputStream* st) {
  // libc, pthread
  st->print("libc: ");
  st->print("%s ", os::Linux::libc_version());
  st->print("%s ", os::Linux::libpthread_version());
  st->cr();
}

void os::Linux::print_proc_sys_info(outputStream* st) {
  _print_ascii_file_h("/proc/sys/kernel/threads-max (system-wide limit on the number of threads)",
                      "/proc/sys/kernel/threads-max", st);
  _print_ascii_file_h("/proc/sys/vm/max_map_count (maximum number of memory map areas a process may have)",
                      "/proc/sys/vm/max_map_count", st);
  _print_ascii_file_h("/proc/sys/vm/swappiness (control to define how aggressively the kernel swaps out anonymous memory)",
                      "/proc/sys/vm/swappiness", st);
  _print_ascii_file_h("/proc/sys/kernel/pid_max (system-wide limit on number of process identifiers)",
                      "/proc/sys/kernel/pid_max", st);
}

void os::Linux::print_system_memory_info(outputStream* st) {
  _print_ascii_file_h("/proc/meminfo", "/proc/meminfo", st, false);
  st->cr();

  // some information regarding THPs; for details see
  // https://www.kernel.org/doc/Documentation/vm/transhuge.txt
  _print_ascii_file_h("/sys/kernel/mm/transparent_hugepage/enabled",
                      "/sys/kernel/mm/transparent_hugepage/enabled", st);
  _print_ascii_file_h("/sys/kernel/mm/transparent_hugepage/hpage_pmd_size",
                      "/sys/kernel/mm/transparent_hugepage/hpage_pmd_size", st);
  _print_ascii_file_h("/sys/kernel/mm/transparent_hugepage/shmem_enabled",
                      "/sys/kernel/mm/transparent_hugepage/shmem_enabled", st);
  _print_ascii_file_h("/sys/kernel/mm/transparent_hugepage/defrag (defrag/compaction efforts parameter)",
                      "/sys/kernel/mm/transparent_hugepage/defrag", st);
}

bool os::Linux::query_process_memory_info(os::Linux::meminfo_t* info) {
  FILE* f = os::fopen("/proc/self/status", "r");
  const int num_values = sizeof(os::Linux::meminfo_t) / sizeof(size_t);
  int num_found = 0;
  char buf[256];
  info->vmsize = info->vmpeak = info->vmrss = info->vmhwm = info->vmswap =
      info->rssanon = info->rssfile = info->rssshmem = -1;
  if (f != nullptr) {
    while (::fgets(buf, sizeof(buf), f) != nullptr && num_found < num_values) {
      if ( (info->vmsize == -1    && sscanf(buf, "VmSize: " SSIZE_FORMAT " kB", &info->vmsize) == 1) ||
           (info->vmpeak == -1    && sscanf(buf, "VmPeak: " SSIZE_FORMAT " kB", &info->vmpeak) == 1) ||
           (info->vmswap == -1    && sscanf(buf, "VmSwap: " SSIZE_FORMAT " kB", &info->vmswap) == 1) ||
           (info->vmhwm == -1     && sscanf(buf, "VmHWM: " SSIZE_FORMAT " kB", &info->vmhwm) == 1) ||
           (info->vmrss == -1     && sscanf(buf, "VmRSS: " SSIZE_FORMAT " kB", &info->vmrss) == 1) ||
           (info->rssanon == -1   && sscanf(buf, "RssAnon: " SSIZE_FORMAT " kB", &info->rssanon) == 1) || // Needs Linux 4.5
           (info->rssfile == -1   && sscanf(buf, "RssFile: " SSIZE_FORMAT " kB", &info->rssfile) == 1) || // Needs Linux 4.5
           (info->rssshmem == -1  && sscanf(buf, "RssShmem: " SSIZE_FORMAT " kB", &info->rssshmem) == 1)  // Needs Linux 4.5
           )
      {
        num_found ++;
      }
    }
    fclose(f);
    return true;
  }
  return false;
}

#ifdef __GLIBC__
// For Glibc, print a one-liner with the malloc tunables.
// Most important and popular is MALLOC_ARENA_MAX, but we are
// thorough and print them all.
static void print_glibc_malloc_tunables(outputStream* st) {
  static const char* var[] = {
      // the new variant
      "GLIBC_TUNABLES",
      // legacy variants
      "MALLOC_CHECK_", "MALLOC_TOP_PAD_", "MALLOC_PERTURB_",
      "MALLOC_MMAP_THRESHOLD_", "MALLOC_TRIM_THRESHOLD_",
      "MALLOC_MMAP_MAX_", "MALLOC_ARENA_TEST", "MALLOC_ARENA_MAX",
      nullptr};
  st->print("glibc malloc tunables: ");
  bool printed = false;
  for (int i = 0; var[i] != nullptr; i ++) {
    const char* const val = ::getenv(var[i]);
    if (val != nullptr) {
      st->print("%s%s=%s", (printed ? ", " : ""), var[i], val);
      printed = true;
    }
  }
  if (!printed) {
    st->print("(default)");
  }
}
#endif // __GLIBC__

void os::Linux::print_process_memory_info(outputStream* st) {

  st->print_cr("Process Memory:");

  // Print virtual and resident set size; peak values; swap; and for
  //  rss its components if the kernel is recent enough.
  meminfo_t info;
  if (query_process_memory_info(&info)) {
    st->print_cr("Virtual Size: " SSIZE_FORMAT "K (peak: " SSIZE_FORMAT "K)", info.vmsize, info.vmpeak);
    st->print("Resident Set Size: " SSIZE_FORMAT "K (peak: " SSIZE_FORMAT "K)", info.vmrss, info.vmhwm);
    if (info.rssanon != -1) { // requires kernel >= 4.5
      st->print(" (anon: " SSIZE_FORMAT "K, file: " SSIZE_FORMAT "K, shmem: " SSIZE_FORMAT "K)",
                info.rssanon, info.rssfile, info.rssshmem);
    }
    st->cr();
    if (info.vmswap != -1) { // requires kernel >= 2.6.34
      st->print_cr("Swapped out: " SSIZE_FORMAT "K", info.vmswap);
    }
  } else {
    st->print_cr("Could not open /proc/self/status to get process memory related information");
  }

  // glibc only:
  // - Print outstanding allocations using mallinfo
  // - Print glibc tunables
#ifdef __GLIBC__
  size_t total_allocated = 0;
  size_t free_retained = 0;
  bool might_have_wrapped = false;
  glibc_mallinfo mi;
  os::Linux::get_mallinfo(&mi, &might_have_wrapped);
  total_allocated = mi.uordblks + mi.hblkhd;
  free_retained = mi.fordblks;
#ifdef _LP64
  // If legacy mallinfo(), we can still print the values if we are sure they cannot have wrapped.
  might_have_wrapped = might_have_wrapped && (info.vmsize * K) > UINT_MAX;
#endif
  st->print_cr("C-Heap outstanding allocations: " SIZE_FORMAT "K, retained: " SIZE_FORMAT "K%s",
               total_allocated / K, free_retained / K,
               might_have_wrapped ? " (may have wrapped)" : "");
  // Tunables
  print_glibc_malloc_tunables(st);
  st->cr();
#endif
}

bool os::Linux::print_ld_preload_file(outputStream* st) {
  return _print_ascii_file("/etc/ld.so.preload", st, nullptr, "/etc/ld.so.preload:");
}

void os::Linux::print_uptime_info(outputStream* st) {
  struct sysinfo sinfo;
  int ret = sysinfo(&sinfo);
  if (ret == 0) {
    os::print_dhm(st, "OS uptime:", (long) sinfo.uptime);
  }
}

bool os::Linux::print_container_info(outputStream* st) {
  if (!OSContainer::is_containerized()) {
    st->print_cr("container information not found.");
    return false;
  }

  st->print_cr("container (cgroup) information:");

  const char *p_ct = OSContainer::container_type();
  st->print_cr("container_type: %s", p_ct != nullptr ? p_ct : "not supported");

  char *p = OSContainer::cpu_cpuset_cpus();
  st->print_cr("cpu_cpuset_cpus: %s", p != nullptr ? p : "not supported");
  free(p);

  p = OSContainer::cpu_cpuset_memory_nodes();
  st->print_cr("cpu_memory_nodes: %s", p != nullptr ? p : "not supported");
  free(p);

  int i = OSContainer::active_processor_count();
  st->print("active_processor_count: ");
  if (i > 0) {
    if (ActiveProcessorCount > 0) {
      st->print_cr("%d, but overridden by -XX:ActiveProcessorCount %d", i, ActiveProcessorCount);
    } else {
      st->print_cr("%d", i);
    }
  } else {
    st->print_cr("not supported");
  }

  i = OSContainer::cpu_quota();
  st->print("cpu_quota: ");
  if (i > 0) {
    st->print_cr("%d", i);
  } else {
    st->print_cr("%s", i == OSCONTAINER_ERROR ? "not supported" : "no quota");
  }

  i = OSContainer::cpu_period();
  st->print("cpu_period: ");
  if (i > 0) {
    st->print_cr("%d", i);
  } else {
    st->print_cr("%s", i == OSCONTAINER_ERROR ? "not supported" : "no period");
  }

  i = OSContainer::cpu_shares();
  st->print("cpu_shares: ");
  if (i > 0) {
    st->print_cr("%d", i);
  } else {
    st->print_cr("%s", i == OSCONTAINER_ERROR ? "not supported" : "no shares");
  }

  OSContainer::print_container_helper(st, OSContainer::memory_limit_in_bytes(), "memory_limit_in_bytes");
  OSContainer::print_container_helper(st, OSContainer::memory_and_swap_limit_in_bytes(), "memory_and_swap_limit_in_bytes");
  OSContainer::print_container_helper(st, OSContainer::memory_soft_limit_in_bytes(), "memory_soft_limit_in_bytes");
  OSContainer::print_container_helper(st, OSContainer::memory_usage_in_bytes(), "memory_usage_in_bytes");
  OSContainer::print_container_helper(st, OSContainer::memory_max_usage_in_bytes(), "memory_max_usage_in_bytes");
  OSContainer::print_container_helper(st, OSContainer::rss_usage_in_bytes(), "rss_usage_in_bytes");
  OSContainer::print_container_helper(st, OSContainer::cache_usage_in_bytes(), "cache_usage_in_bytes");

  OSContainer::print_version_specific_info(st);

  jlong j = OSContainer::pids_max();
  st->print("maximum number of tasks: ");
  if (j > 0) {
    st->print_cr(JLONG_FORMAT, j);
  } else {
    st->print_cr("%s", j == OSCONTAINER_ERROR ? "not supported" : "unlimited");
  }

  j = OSContainer::pids_current();
  st->print("current number of tasks: ");
  if (j > 0) {
    st->print_cr(JLONG_FORMAT, j);
  } else {
    if (j == OSCONTAINER_ERROR) {
      st->print_cr("not supported");
    }
  }

  return true;
}

void os::Linux::print_steal_info(outputStream* st) {
  if (has_initial_tick_info) {
    CPUPerfTicks pticks;
    bool res = os::Linux::get_tick_information(&pticks, -1);

    if (res && pticks.has_steal_ticks) {
      uint64_t steal_ticks_difference = pticks.steal - initial_steal_ticks;
      uint64_t total_ticks_difference = pticks.total - initial_total_ticks;
      double steal_ticks_perc = 0.0;
      if (total_ticks_difference != 0) {
        steal_ticks_perc = (double) steal_ticks_difference / (double)total_ticks_difference;
      }
      st->print_cr("Steal ticks since vm start: " UINT64_FORMAT, steal_ticks_difference);
      st->print_cr("Steal ticks percentage since vm start:%7.3f", steal_ticks_perc);
    }
  }
}

void os::print_memory_info(outputStream* st) {

  st->print("Memory:");
  st->print(" " SIZE_FORMAT "k page", os::vm_page_size()>>10);

  // values in struct sysinfo are "unsigned long"
  struct sysinfo si;
  sysinfo(&si);

  st->print(", physical " UINT64_FORMAT "k",
            os::physical_memory() >> 10);
  st->print("(" UINT64_FORMAT "k free)",
            os::available_memory() >> 10);
  st->print(", swap " UINT64_FORMAT "k",
            ((jlong)si.totalswap * si.mem_unit) >> 10);
  st->print("(" UINT64_FORMAT "k free)",
            ((jlong)si.freeswap * si.mem_unit) >> 10);
  st->cr();
  st->print("Page Sizes: ");
  _page_sizes.print_on(st);
  st->cr();
}

// Print the first "model name" line and the first "flags" line
// that we find and nothing more. We assume "model name" comes
// before "flags" so if we find a second "model name", then the
// "flags" field is considered missing.
static bool print_model_name_and_flags(outputStream* st, char* buf, size_t buflen) {
#if defined(IA32) || defined(AMD64)
  // Other platforms have less repetitive cpuinfo files
  FILE *fp = os::fopen("/proc/cpuinfo", "r");
  if (fp) {
    bool model_name_printed = false;
    while (!feof(fp)) {
      if (fgets(buf, (int)buflen, fp)) {
        // Assume model name comes before flags
        if (strstr(buf, "model name") != nullptr) {
          if (!model_name_printed) {
            st->print_raw("CPU Model and flags from /proc/cpuinfo:\n");
            st->print_raw(buf);
            model_name_printed = true;
          } else {
            // model name printed but not flags?  Odd, just return
            fclose(fp);
            return true;
          }
        }
        // print the flags line too
        if (strstr(buf, "flags") != nullptr) {
          st->print_raw(buf);
          fclose(fp);
          return true;
        }
      }
    }
    fclose(fp);
  }
#endif // x86 platforms
  return false;
}

// additional information about CPU e.g. available frequency ranges
static void print_sys_devices_cpu_info(outputStream* st) {
  _print_ascii_file_h("Online cpus", "/sys/devices/system/cpu/online", st);
  _print_ascii_file_h("Offline cpus", "/sys/devices/system/cpu/offline", st);

  if (ExtensiveErrorReports) {
    // cache related info (cpu 0, should be similar for other CPUs)
    for (unsigned int i=0; i < 10; i++) { // handle max. 10 cache entries
      char hbuf_level[60];
      char hbuf_type[60];
      char hbuf_size[60];
      char hbuf_coherency_line_size[80];
      snprintf(hbuf_level, 60, "/sys/devices/system/cpu/cpu0/cache/index%u/level", i);
      snprintf(hbuf_type, 60, "/sys/devices/system/cpu/cpu0/cache/index%u/type", i);
      snprintf(hbuf_size, 60, "/sys/devices/system/cpu/cpu0/cache/index%u/size", i);
      snprintf(hbuf_coherency_line_size, 80, "/sys/devices/system/cpu/cpu0/cache/index%u/coherency_line_size", i);
      if (os::file_exists(hbuf_level)) {
        _print_ascii_file_h("cache level", hbuf_level, st);
        _print_ascii_file_h("cache type", hbuf_type, st);
        _print_ascii_file_h("cache size", hbuf_size, st);
        _print_ascii_file_h("cache coherency line size", hbuf_coherency_line_size, st);
      }
    }
  }

  // we miss the cpufreq entries on Power and s390x
#if defined(IA32) || defined(AMD64)
  _print_ascii_file_h("BIOS frequency limitation", "/sys/devices/system/cpu/cpu0/cpufreq/bios_limit", st);
  _print_ascii_file_h("Frequency switch latency (ns)", "/sys/devices/system/cpu/cpu0/cpufreq/cpuinfo_transition_latency", st);
  _print_ascii_file_h("Available cpu frequencies", "/sys/devices/system/cpu/cpu0/cpufreq/scaling_available_frequencies", st);
  // min and max should be in the Available range but still print them (not all info might be available for all kernels)
  if (ExtensiveErrorReports) {
    _print_ascii_file_h("Maximum cpu frequency", "/sys/devices/system/cpu/cpu0/cpufreq/cpuinfo_max_freq", st);
    _print_ascii_file_h("Minimum cpu frequency", "/sys/devices/system/cpu/cpu0/cpufreq/cpuinfo_min_freq", st);
    _print_ascii_file_h("Current cpu frequency", "/sys/devices/system/cpu/cpu0/cpufreq/scaling_cur_freq", st);
  }
  // governors are power schemes, see https://wiki.archlinux.org/index.php/CPU_frequency_scaling
  if (ExtensiveErrorReports) {
    _print_ascii_file_h("Available governors", "/sys/devices/system/cpu/cpu0/cpufreq/scaling_available_governors", st);
  }
  _print_ascii_file_h("Current governor", "/sys/devices/system/cpu/cpu0/cpufreq/scaling_governor", st);
  // Core performance boost, see https://www.kernel.org/doc/Documentation/cpu-freq/boost.txt
  // Raise operating frequency of some cores in a multi-core package if certain conditions apply, e.g.
  // whole chip is not fully utilized
  _print_ascii_file_h("Core performance/turbo boost", "/sys/devices/system/cpu/cpufreq/boost", st);
#endif
}

void os::pd_print_cpu_info(outputStream* st, char* buf, size_t buflen) {
  // Only print the model name if the platform provides this as a summary
  if (!print_model_name_and_flags(st, buf, buflen)) {
    _print_ascii_file_h("/proc/cpuinfo", "/proc/cpuinfo", st, false);
  }
  st->cr();
  print_sys_devices_cpu_info(st);
}

#if INCLUDE_JFR

void os::jfr_report_memory_info() {
  os::Linux::meminfo_t info;
  if (os::Linux::query_process_memory_info(&info)) {
    // Send the RSS JFR event
    EventResidentSetSize event;
    event.set_size(info.vmrss * K);
    event.set_peak(info.vmhwm * K);
    event.commit();
  } else {
    // Log a warning
    static bool first_warning = true;
    if (first_warning) {
      log_warning(jfr)("Error fetching RSS values: query_process_memory_info failed");
      first_warning = false;
    }
  }
}

#endif // INCLUDE_JFR

#if defined(AMD64) || defined(IA32) || defined(X32)
const char* search_string = "model name";
#elif defined(M68K)
const char* search_string = "CPU";
#elif defined(PPC64)
const char* search_string = "cpu";
#elif defined(S390)
const char* search_string = "machine =";
#elif defined(SPARC)
const char* search_string = "cpu";
#else
const char* search_string = "Processor";
#endif

// Parses the cpuinfo file for string representing the model name.
void os::get_summary_cpu_info(char* cpuinfo, size_t length) {
  FILE* fp = os::fopen("/proc/cpuinfo", "r");
  if (fp != nullptr) {
    while (!feof(fp)) {
      char buf[256];
      if (fgets(buf, sizeof(buf), fp)) {
        char* start = strstr(buf, search_string);
        if (start != nullptr) {
          char *ptr = start + strlen(search_string);
          char *end = buf + strlen(buf);
          while (ptr != end) {
             // skip whitespace and colon for the rest of the name.
             if (*ptr != ' ' && *ptr != '\t' && *ptr != ':') {
               break;
             }
             ptr++;
          }
          if (ptr != end) {
            // reasonable string, get rid of newline and keep the rest
            char* nl = strchr(buf, '\n');
            if (nl != nullptr) *nl = '\0';
            strncpy(cpuinfo, ptr, length);
            fclose(fp);
            return;
          }
        }
      }
    }
    fclose(fp);
  }
  // cpuinfo not found or parsing failed, just print generic string.  The entire
  // /proc/cpuinfo file will be printed later in the file (or enough of it for x86)
#if   defined(AARCH64)
  strncpy(cpuinfo, "AArch64", length);
#elif defined(AMD64)
  strncpy(cpuinfo, "x86_64", length);
#elif defined(ARM)  // Order wrt. AARCH64 is relevant!
  strncpy(cpuinfo, "ARM", length);
#elif defined(IA32)
  strncpy(cpuinfo, "x86_32", length);
#elif defined(IA64)
  strncpy(cpuinfo, "IA64", length);
#elif defined(PPC)
  strncpy(cpuinfo, "PPC64", length);
#elif defined(RISCV)
  strncpy(cpuinfo, LP64_ONLY("RISCV64") NOT_LP64("RISCV32"), length);
#elif defined(S390)
  strncpy(cpuinfo, "S390", length);
#elif defined(SPARC)
  strncpy(cpuinfo, "sparcv9", length);
#elif defined(ZERO_LIBARCH)
  strncpy(cpuinfo, ZERO_LIBARCH, length);
#else
  strncpy(cpuinfo, "unknown", length);
#endif
}

static char saved_jvm_path[MAXPATHLEN] = {0};

// Find the full path to the current module, libjvm.so
void os::jvm_path(char *buf, jint buflen) {
  // Error checking.
  if (buflen < MAXPATHLEN) {
    assert(false, "must use a large-enough buffer");
    buf[0] = '\0';
    return;
  }
  // Lazy resolve the path to current module.
  if (saved_jvm_path[0] != 0) {
    strcpy(buf, saved_jvm_path);
    return;
  }

  char dli_fname[MAXPATHLEN];
  dli_fname[0] = '\0';
  bool ret = dll_address_to_library_name(
                                         CAST_FROM_FN_PTR(address, os::jvm_path),
                                         dli_fname, sizeof(dli_fname), nullptr);
  assert(ret, "cannot locate libjvm");
  char *rp = nullptr;
  if (ret && dli_fname[0] != '\0') {
    rp = os::Posix::realpath(dli_fname, buf, buflen);
  }
  if (rp == nullptr) {
    return;
  }

  if (Arguments::sun_java_launcher_is_altjvm()) {
    // Support for the java launcher's '-XXaltjvm=<path>' option. Typical
    // value for buf is "<JAVA_HOME>/jre/lib/<vmtype>/libjvm.so".
    // If "/jre/lib/" appears at the right place in the string, then
    // assume we are installed in a JDK and we're done. Otherwise, check
    // for a JAVA_HOME environment variable and fix up the path so it
    // looks like libjvm.so is installed there (append a fake suffix
    // hotspot/libjvm.so).
    const char *p = buf + strlen(buf) - 1;
    for (int count = 0; p > buf && count < 5; ++count) {
      for (--p; p > buf && *p != '/'; --p)
        /* empty */ ;
    }

    if (strncmp(p, "/jre/lib/", 9) != 0) {
      // Look for JAVA_HOME in the environment.
      char* java_home_var = ::getenv("JAVA_HOME");
      if (java_home_var != nullptr && java_home_var[0] != 0) {
        char* jrelib_p;
        int len;

        // Check the current module name "libjvm.so".
        p = strrchr(buf, '/');
        if (p == nullptr) {
          return;
        }
        assert(strstr(p, "/libjvm") == p, "invalid library name");

        rp = os::Posix::realpath(java_home_var, buf, buflen);
        if (rp == nullptr) {
          return;
        }

        // determine if this is a legacy image or modules image
        // modules image doesn't have "jre" subdirectory
        len = checked_cast<int>(strlen(buf));
        assert(len < buflen, "Ran out of buffer room");
        jrelib_p = buf + len;
        snprintf(jrelib_p, buflen-len, "/jre/lib");
        if (0 != access(buf, F_OK)) {
          snprintf(jrelib_p, buflen-len, "/lib");
        }

        if (0 == access(buf, F_OK)) {
          // Use current module name "libjvm.so"
          len = (int)strlen(buf);
          snprintf(buf + len, buflen-len, "/hotspot/libjvm.so");
        } else {
          // Go back to path of .so
          rp = os::Posix::realpath(dli_fname, buf, buflen);
          if (rp == nullptr) {
            return;
          }
        }
      }
    }
  }

  strncpy(saved_jvm_path, buf, MAXPATHLEN);
  saved_jvm_path[MAXPATHLEN - 1] = '\0';
}

////////////////////////////////////////////////////////////////////////////////
// Virtual Memory

// Rationale behind this function:
//  current (Mon Apr 25 20:12:18 MSD 2005) oprofile drops samples without executable
//  mapping for address (see lookup_dcookie() in the kernel module), thus we cannot get
//  samples for JITted code. Here we create private executable mapping over the code cache
//  and then we can use standard (well, almost, as mapping can change) way to provide
//  info for the reporting script by storing timestamp and location of symbol
void linux_wrap_code(char* base, size_t size) {
  static volatile jint cnt = 0;

  static_assert(sizeof(off_t) == 8, "Expected Large File Support in this file");

  if (!UseOprofile) {
    return;
  }

  char buf[PATH_MAX+1];
  int num = Atomic::add(&cnt, 1);

  snprintf(buf, sizeof(buf), "%s/hs-vm-%d-%d",
           os::get_temp_directory(), os::current_process_id(), num);
  unlink(buf);

  int fd = ::open(buf, O_CREAT | O_RDWR, S_IRWXU);

  if (fd != -1) {
    off_t rv = ::lseek(fd, size-2, SEEK_SET);
    if (rv != (off_t)-1) {
      if (::write(fd, "", 1) == 1) {
        mmap(base, size,
             PROT_READ|PROT_WRITE|PROT_EXEC,
             MAP_PRIVATE|MAP_FIXED|MAP_NORESERVE, fd, 0);
      }
    }
    ::close(fd);
    unlink(buf);
  }
}

static bool recoverable_mmap_error(int err) {
  // See if the error is one we can let the caller handle. This
  // list of errno values comes from JBS-6843484. I can't find a
  // Linux man page that documents this specific set of errno
  // values so while this list currently matches Solaris, it may
  // change as we gain experience with this failure mode.
  switch (err) {
  case EBADF:
  case EINVAL:
  case ENOTSUP:
    // let the caller deal with these errors
    return true;

  default:
    // Any remaining errors on this OS can cause our reserved mapping
    // to be lost. That can cause confusion where different data
    // structures think they have the same memory mapped. The worst
    // scenario is if both the VM and a library think they have the
    // same memory mapped.
    return false;
  }
}

static void warn_fail_commit_memory(char* addr, size_t size, bool exec,
                                    int err) {
  warning("INFO: os::commit_memory(" PTR_FORMAT ", " SIZE_FORMAT
          ", %d) failed; error='%s' (errno=%d)", p2i(addr), size, exec,
          os::strerror(err), err);
}

static void warn_fail_commit_memory(char* addr, size_t size,
                                    size_t alignment_hint, bool exec,
                                    int err) {
  warning("INFO: os::commit_memory(" PTR_FORMAT ", " SIZE_FORMAT
          ", " SIZE_FORMAT ", %d) failed; error='%s' (errno=%d)", p2i(addr), size,
          alignment_hint, exec, os::strerror(err), err);
}

// NOTE: Linux kernel does not really reserve the pages for us.
//       All it does is to check if there are enough free pages
//       left at the time of mmap(). This could be a potential
//       problem.
int os::Linux::commit_memory_impl(char* addr, size_t size, bool exec) {
  int prot = exec ? PROT_READ|PROT_WRITE|PROT_EXEC : PROT_READ|PROT_WRITE;
  uintptr_t res = (uintptr_t) ::mmap(addr, size, prot,
                                     MAP_PRIVATE|MAP_FIXED|MAP_ANONYMOUS, -1, 0);
  if (res != (uintptr_t) MAP_FAILED) {
    if (UseNUMAInterleaving) {
      numa_make_global(addr, size);
    }
    return 0;
  } else {
    ErrnoPreserver ep;
    log_trace(os, map)("mmap failed: " RANGEFMT " errno=(%s)",
                       RANGEFMTARGS(addr, size),
                       os::strerror(ep.saved_errno()));
  }

  int err = errno;  // save errno from mmap() call above

  if (!recoverable_mmap_error(err)) {
    ErrnoPreserver ep;
    log_trace(os, map)("mmap failed: " RANGEFMT " errno=(%s)",
                       RANGEFMTARGS(addr, size),
                       os::strerror(ep.saved_errno()));
    warn_fail_commit_memory(addr, size, exec, err);
    vm_exit_out_of_memory(size, OOM_MMAP_ERROR, "committing reserved memory.");
  }

  return err;
}

bool os::pd_commit_memory(char* addr, size_t size, bool exec) {
  return os::Linux::commit_memory_impl(addr, size, exec) == 0;
}

void os::pd_commit_memory_or_exit(char* addr, size_t size, bool exec,
                                  const char* mesg) {
  assert(mesg != nullptr, "mesg must be specified");
  int err = os::Linux::commit_memory_impl(addr, size, exec);
  if (err != 0) {
    // the caller wants all commit errors to exit with the specified mesg:
    warn_fail_commit_memory(addr, size, exec, err);
    vm_exit_out_of_memory(size, OOM_MMAP_ERROR, "%s", mesg);
  }
}

// Define MAP_HUGETLB here so we can build HotSpot on old systems.
#ifndef MAP_HUGETLB
  #define MAP_HUGETLB 0x40000
#endif

// If mmap flags are set with MAP_HUGETLB and the system supports multiple
// huge page sizes, flag bits [26:31] can be used to encode the log2 of the
// desired huge page size. Otherwise, the system's default huge page size will be used.
// See mmap(2) man page for more info (since Linux 3.8).
// https://lwn.net/Articles/533499/
#ifndef MAP_HUGE_SHIFT
  #define MAP_HUGE_SHIFT 26
#endif

// Define MADV_HUGEPAGE here so we can build HotSpot on old systems.
#ifndef MADV_HUGEPAGE
  #define MADV_HUGEPAGE 14
#endif

// Define MADV_POPULATE_WRITE here so we can build HotSpot on old systems.
#define MADV_POPULATE_WRITE_value 23
#ifndef MADV_POPULATE_WRITE
  #define MADV_POPULATE_WRITE MADV_POPULATE_WRITE_value
#else
  // Sanity-check our assumed default value if we build with a new enough libc.
  STATIC_ASSERT(MADV_POPULATE_WRITE == MADV_POPULATE_WRITE_value);
#endif

// Note that the value for MAP_FIXED_NOREPLACE differs between architectures, but all architectures
// supported by OpenJDK share the same flag value.
#define MAP_FIXED_NOREPLACE_value 0x100000
#ifndef MAP_FIXED_NOREPLACE
  #define MAP_FIXED_NOREPLACE MAP_FIXED_NOREPLACE_value
#else
  // Sanity-check our assumed default value if we build with a new enough libc.
  STATIC_ASSERT(MAP_FIXED_NOREPLACE == MAP_FIXED_NOREPLACE_value);
#endif

int os::Linux::commit_memory_impl(char* addr, size_t size,
                                  size_t alignment_hint, bool exec) {
  int err = os::Linux::commit_memory_impl(addr, size, exec);
  if (err == 0) {
    realign_memory(addr, size, alignment_hint);
  }
  return err;
}

bool os::pd_commit_memory(char* addr, size_t size, size_t alignment_hint,
                          bool exec) {
  return os::Linux::commit_memory_impl(addr, size, alignment_hint, exec) == 0;
}

void os::pd_commit_memory_or_exit(char* addr, size_t size,
                                  size_t alignment_hint, bool exec,
                                  const char* mesg) {
  assert(mesg != nullptr, "mesg must be specified");
  int err = os::Linux::commit_memory_impl(addr, size, alignment_hint, exec);
  if (err != 0) {
    // the caller wants all commit errors to exit with the specified mesg:
    warn_fail_commit_memory(addr, size, alignment_hint, exec, err);
    vm_exit_out_of_memory(size, OOM_MMAP_ERROR, "%s", mesg);
  }
}

void os::Linux::madvise_transparent_huge_pages(void* addr, size_t bytes) {
  // We don't check the return value: madvise(MADV_HUGEPAGE) may not
  // be supported or the memory may already be backed by huge pages.
  ::madvise(addr, bytes, MADV_HUGEPAGE);
}

void os::pd_realign_memory(char *addr, size_t bytes, size_t alignment_hint) {
  if (Linux::should_madvise_anonymous_thps() && alignment_hint > vm_page_size()) {
    Linux::madvise_transparent_huge_pages(addr, bytes);
  }
}

// Hints to the OS that the memory is no longer needed and may be reclaimed by the OS when convenient.
// The memory will be re-acquired on touch without needing explicit recommitting.
void os::pd_disclaim_memory(char *addr, size_t bytes) {
   ::madvise(addr, bytes, MADV_DONTNEED);
}

size_t os::pd_pretouch_memory(void* first, void* last, size_t page_size) {
  const size_t len = pointer_delta(last, first, sizeof(char)) + page_size;
  // Use madvise to pretouch on Linux when THP is used, and fallback to the
  // common method if unsupported. THP can form right after madvise rather than
  // being assembled later.
  if (HugePages::thp_mode() == THPMode::always || UseTransparentHugePages) {
    int err = 0;
    if (UseMadvPopulateWrite &&
        ::madvise(first, len, MADV_POPULATE_WRITE) == -1) {
      err = errno;
    }
    if (!UseMadvPopulateWrite || err == EINVAL) { // Not to use or not supported
      // When using THP we need to always pre-touch using small pages as the
      // OS will initially always use small pages.
      return os::vm_page_size();
    } else if (err != 0) {
      log_info(gc, os)("::madvise(" PTR_FORMAT ", " SIZE_FORMAT ", %d) failed; "
                       "error='%s' (errno=%d)", p2i(first), len,
                       MADV_POPULATE_WRITE, os::strerror(err), err);
    }
    return 0;
  }
  return page_size;
}

void os::numa_make_global(char *addr, size_t bytes) {
  Linux::numa_interleave_memory(addr, bytes);
}

// Define for numa_set_bind_policy(int). Setting the argument to 0 will set the
// bind policy to MPOL_PREFERRED for the current thread.
#define USE_MPOL_PREFERRED 0

void os::numa_make_local(char *addr, size_t bytes, int lgrp_hint) {
  // To make NUMA and large pages more robust when both enabled, we need to ease
  // the requirements on where the memory should be allocated. MPOL_BIND is the
  // default policy and it will force memory to be allocated on the specified
  // node. Changing this to MPOL_PREFERRED will prefer to allocate the memory on
  // the specified node, but will not force it. Using this policy will prevent
  // getting SIGBUS when trying to allocate large pages on NUMA nodes with no
  // free large pages.
  Linux::numa_set_bind_policy(USE_MPOL_PREFERRED);
  Linux::numa_tonode_memory(addr, bytes, lgrp_hint);
}

bool os::numa_topology_changed() { return false; }

size_t os::numa_get_groups_num() {
  // Return just the number of nodes in which it's possible to allocate memory
  // (in numa terminology, configured nodes).
  return Linux::numa_num_configured_nodes();
}

int os::numa_get_group_id() {
  int cpu_id = Linux::sched_getcpu();
  if (cpu_id != -1) {
    int lgrp_id = Linux::get_node_by_cpu(cpu_id);
    if (lgrp_id != -1) {
      return lgrp_id;
    }
  }
  return 0;
}

int os::numa_get_group_id_for_address(const void* address) {
  void** pages = const_cast<void**>(&address);
  int id = -1;

  if (os::Linux::numa_move_pages(0, 1, pages, nullptr, &id, 0) == -1) {
    return -1;
  }
  if (id < 0) {
    return -1;
  }
  return id;
}

bool os::numa_get_group_ids_for_range(const void** addresses, int* lgrp_ids, size_t count) {
  void** pages = const_cast<void**>(addresses);
  return os::Linux::numa_move_pages(0, count, pages, nullptr, lgrp_ids, 0) == 0;
}

int os::Linux::get_existing_num_nodes() {
  int node;
  int highest_node_number = Linux::numa_max_node();
  int num_nodes = 0;

  // Get the total number of nodes in the system including nodes without memory.
  for (node = 0; node <= highest_node_number; node++) {
    if (is_node_in_existing_nodes(node)) {
      num_nodes++;
    }
  }
  return num_nodes;
}

size_t os::numa_get_leaf_groups(uint *ids, size_t size) {
  int highest_node_number = Linux::numa_max_node();
  size_t i = 0;

  // Map all node ids in which it is possible to allocate memory. Also nodes are
  // not always consecutively available, i.e. available from 0 to the highest
  // node number. If the nodes have been bound explicitly using numactl membind,
  // then allocate memory from those nodes only.
  for (int node = 0; node <= highest_node_number; node++) {
    if (Linux::is_node_in_bound_nodes(node)) {
      ids[i++] = checked_cast<uint>(node);
    }
  }
  return i;
}

int os::Linux::sched_getcpu_syscall(void) {
  unsigned int cpu = 0;
  long retval = -1;

#if defined(IA32)
  #ifndef SYS_getcpu
    #define SYS_getcpu 318
  #endif
  retval = syscall(SYS_getcpu, &cpu, nullptr, nullptr);
#elif defined(AMD64)
// Unfortunately we have to bring all these macros here from vsyscall.h
// to be able to compile on old linuxes.
  #define __NR_vgetcpu 2
  #define VSYSCALL_START (-10UL << 20)
  #define VSYSCALL_SIZE 1024
  #define VSYSCALL_ADDR(vsyscall_nr) (VSYSCALL_START+VSYSCALL_SIZE*(vsyscall_nr))
  typedef long (*vgetcpu_t)(unsigned int *cpu, unsigned int *node, unsigned long *tcache);
  vgetcpu_t vgetcpu = (vgetcpu_t)VSYSCALL_ADDR(__NR_vgetcpu);
  retval = vgetcpu(&cpu, nullptr, nullptr);
#endif

  return (retval == -1) ? -1 : cpu;
}

void os::Linux::sched_getcpu_init() {
  // sched_getcpu() should be in libc.
  set_sched_getcpu(CAST_TO_FN_PTR(sched_getcpu_func_t,
                                  dlsym(RTLD_DEFAULT, "sched_getcpu")));

  // If it's not, try a direct syscall.
  if (sched_getcpu() == -1) {
    set_sched_getcpu(CAST_TO_FN_PTR(sched_getcpu_func_t,
                                    (void*)&sched_getcpu_syscall));
  }

  if (sched_getcpu() == -1) {
    vm_exit_during_initialization("getcpu(2) system call not supported by kernel");
  }
}

// Something to do with the numa-aware allocator needs these symbols
extern "C" JNIEXPORT void numa_warn(int number, char *where, ...) { }
extern "C" JNIEXPORT void numa_error(char *where) { }

// Handle request to load libnuma symbol version 1.1 (API v1). If it fails
// load symbol from base version instead.
void* os::Linux::libnuma_dlsym(void* handle, const char *name) {
  void *f = dlvsym(handle, name, "libnuma_1.1");
  if (f == nullptr) {
    f = dlsym(handle, name);
  }
  return f;
}

// Handle request to load libnuma symbol version 1.2 (API v2) only.
// Return null if the symbol is not defined in this particular version.
void* os::Linux::libnuma_v2_dlsym(void* handle, const char* name) {
  return dlvsym(handle, name, "libnuma_1.2");
}

// Check numa dependent syscalls
static bool numa_syscall_check() {
  // NUMA APIs depend on several syscalls. E.g., get_mempolicy is required for numa_get_membind and
  // numa_get_interleave_mask. But these dependent syscalls can be unsupported for various reasons.
  // Especially in dockers, get_mempolicy is not allowed with the default configuration. So it's necessary
  // to check whether the syscalls are available. Currently, only get_mempolicy is checked since checking
  // others like mbind would cause unexpected side effects.
#ifdef SYS_get_mempolicy
  int dummy = 0;
  if (syscall(SYS_get_mempolicy, &dummy, nullptr, 0, (void*)&dummy, 3) == -1) {
    return false;
  }
#endif

  return true;
}

bool os::Linux::libnuma_init() {
  // Requires sched_getcpu() and numa dependent syscalls support
  if ((sched_getcpu() != -1) && numa_syscall_check()) {
    void *handle = dlopen("libnuma.so.1", RTLD_LAZY);
    if (handle != nullptr) {
      set_numa_node_to_cpus(CAST_TO_FN_PTR(numa_node_to_cpus_func_t,
                                           libnuma_dlsym(handle, "numa_node_to_cpus")));
      set_numa_node_to_cpus_v2(CAST_TO_FN_PTR(numa_node_to_cpus_v2_func_t,
                                              libnuma_v2_dlsym(handle, "numa_node_to_cpus")));
      set_numa_max_node(CAST_TO_FN_PTR(numa_max_node_func_t,
                                       libnuma_dlsym(handle, "numa_max_node")));
      set_numa_num_configured_nodes(CAST_TO_FN_PTR(numa_num_configured_nodes_func_t,
                                                   libnuma_dlsym(handle, "numa_num_configured_nodes")));
      set_numa_available(CAST_TO_FN_PTR(numa_available_func_t,
                                        libnuma_dlsym(handle, "numa_available")));
      set_numa_tonode_memory(CAST_TO_FN_PTR(numa_tonode_memory_func_t,
                                            libnuma_dlsym(handle, "numa_tonode_memory")));
      set_numa_interleave_memory(CAST_TO_FN_PTR(numa_interleave_memory_func_t,
                                                libnuma_dlsym(handle, "numa_interleave_memory")));
      set_numa_interleave_memory_v2(CAST_TO_FN_PTR(numa_interleave_memory_v2_func_t,
                                                libnuma_v2_dlsym(handle, "numa_interleave_memory")));
      set_numa_set_bind_policy(CAST_TO_FN_PTR(numa_set_bind_policy_func_t,
                                              libnuma_dlsym(handle, "numa_set_bind_policy")));
      set_numa_bitmask_isbitset(CAST_TO_FN_PTR(numa_bitmask_isbitset_func_t,
                                               libnuma_dlsym(handle, "numa_bitmask_isbitset")));
      set_numa_distance(CAST_TO_FN_PTR(numa_distance_func_t,
                                       libnuma_dlsym(handle, "numa_distance")));
      set_numa_get_membind(CAST_TO_FN_PTR(numa_get_membind_func_t,
                                          libnuma_v2_dlsym(handle, "numa_get_membind")));
      set_numa_get_interleave_mask(CAST_TO_FN_PTR(numa_get_interleave_mask_func_t,
                                                  libnuma_v2_dlsym(handle, "numa_get_interleave_mask")));
      set_numa_move_pages(CAST_TO_FN_PTR(numa_move_pages_func_t,
                                         libnuma_dlsym(handle, "numa_move_pages")));
      set_numa_set_preferred(CAST_TO_FN_PTR(numa_set_preferred_func_t,
                                            libnuma_dlsym(handle, "numa_set_preferred")));

      if (numa_available() != -1) {
        set_numa_all_nodes((unsigned long*)libnuma_dlsym(handle, "numa_all_nodes"));
        set_numa_all_nodes_ptr((struct bitmask **)libnuma_dlsym(handle, "numa_all_nodes_ptr"));
        set_numa_nodes_ptr((struct bitmask **)libnuma_dlsym(handle, "numa_nodes_ptr"));
        set_numa_interleave_bitmask(_numa_get_interleave_mask());
        set_numa_membind_bitmask(_numa_get_membind());
        // Create an index -> node mapping, since nodes are not always consecutive
        _nindex_to_node = new (mtInternal) GrowableArray<int>(0, mtInternal);
        rebuild_nindex_to_node_map();
        // Create a cpu -> node mapping
        _cpu_to_node = new (mtInternal) GrowableArray<int>(0, mtInternal);
        rebuild_cpu_to_node_map();
        return true;
      }
    }
  }
  return false;
}

size_t os::Linux::default_guard_size(os::ThreadType thr_type) {

  if (THPStackMitigation) {
    // If THPs are unconditionally enabled, the following scenario can lead to huge RSS
    // - parent thread spawns, in quick succession, multiple child threads
    // - child threads are slow to start
    // - thread stacks of future child threads are adjacent and get merged into one large VMA
    //   by the kernel, and subsequently transformed into huge pages by khugepaged
    // - child threads come up, place JVM guard pages, thus splinter the large VMA, splinter
    //   the huge pages into many (still paged-in) small pages.
    // The result of that sequence are thread stacks that are fully paged-in even though the
    // threads did not even start yet.
    // We prevent that by letting the glibc allocate a guard page, which causes a VMA with different
    // permission bits to separate two ajacent thread stacks and therefore prevent merging stacks
    // into one VMA.
    //
    // Yes, this means we have two guard sections - the glibc and the JVM one - per thread. But the
    // cost for that one extra protected page is dwarfed from a large win in performance and memory
    // that avoiding interference by khugepaged buys us.
    return os::vm_page_size();
  }

  // Creating guard page is very expensive. Java thread has HotSpot
  // guard pages, only enable glibc guard page for non-Java threads.
  // (Remember: compiler thread is a Java thread, too!)
  return ((thr_type == java_thread || thr_type == compiler_thread) ? 0 : os::vm_page_size());
}

void os::Linux::rebuild_nindex_to_node_map() {
  int highest_node_number = Linux::numa_max_node();

  nindex_to_node()->clear();
  for (int node = 0; node <= highest_node_number; node++) {
    if (Linux::is_node_in_existing_nodes(node)) {
      nindex_to_node()->append(node);
    }
  }
}

// rebuild_cpu_to_node_map() constructs a table mapping cpud id to node id.
// The table is later used in get_node_by_cpu().
void os::Linux::rebuild_cpu_to_node_map() {
  const int NCPUS = 32768; // Since the buffer size computation is very obscure
                           // in libnuma (possible values are starting from 16,
                           // and continuing up with every other power of 2, but less
                           // than the maximum number of CPUs supported by kernel), and
                           // is a subject to change (in libnuma version 2 the requirements
                           // are more reasonable) we'll just hardcode the number they use
                           // in the library.
  constexpr int BitsPerCLong = (int)sizeof(long) * CHAR_BIT;

  int cpu_num = processor_count();
  int cpu_map_size = NCPUS / BitsPerCLong;
  int cpu_map_valid_size =
    MIN2((cpu_num + BitsPerCLong - 1) / BitsPerCLong, cpu_map_size);

  cpu_to_node()->clear();
  cpu_to_node()->at_grow(cpu_num - 1);

  int node_num = get_existing_num_nodes();

  int distance = 0;
  int closest_distance = INT_MAX;
  int closest_node = 0;
  unsigned long *cpu_map = NEW_C_HEAP_ARRAY(unsigned long, cpu_map_size, mtInternal);
  for (int i = 0; i < node_num; i++) {
    // Check if node is configured (not a memory-less node). If it is not, find
    // the closest configured node. Check also if node is bound, i.e. it's allowed
    // to allocate memory from the node. If it's not allowed, map cpus in that node
    // to the closest node from which memory allocation is allowed.
    if (!is_node_in_configured_nodes(nindex_to_node()->at(i)) ||
        !is_node_in_bound_nodes(nindex_to_node()->at(i))) {
      closest_distance = INT_MAX;
      // Check distance from all remaining nodes in the system. Ignore distance
      // from itself, from another non-configured node, and from another non-bound
      // node.
      for (int m = 0; m < node_num; m++) {
        if (m != i &&
            is_node_in_configured_nodes(nindex_to_node()->at(m)) &&
            is_node_in_bound_nodes(nindex_to_node()->at(m))) {
          distance = numa_distance(nindex_to_node()->at(i), nindex_to_node()->at(m));
          // If a closest node is found, update. There is always at least one
          // configured and bound node in the system so there is always at least
          // one node close.
          if (distance != 0 && distance < closest_distance) {
            closest_distance = distance;
            closest_node = nindex_to_node()->at(m);
          }
        }
      }
     } else {
       // Current node is already a configured node.
       closest_node = nindex_to_node()->at(i);
     }

    // Get cpus from the original node and map them to the closest node. If node
    // is a configured node (not a memory-less node), then original node and
    // closest node are the same.
    if (numa_node_to_cpus(nindex_to_node()->at(i), cpu_map, cpu_map_size * (int)sizeof(unsigned long)) != -1) {
      for (int j = 0; j < cpu_map_valid_size; j++) {
        if (cpu_map[j] != 0) {
          for (int k = 0; k < BitsPerCLong; k++) {
            if (cpu_map[j] & (1UL << k)) {
              int cpu_index = j * BitsPerCLong + k;

#ifndef PRODUCT
              if (UseDebuggerErgo1 && cpu_index >= (int)cpu_num) {
                // Some debuggers limit the processor count without
                // intercepting the NUMA APIs. Just fake the values.
                cpu_index = 0;
              }
#endif

              cpu_to_node()->at_put(cpu_index, closest_node);
            }
          }
        }
      }
    }
  }
  FREE_C_HEAP_ARRAY(unsigned long, cpu_map);
}

int os::Linux::numa_node_to_cpus(int node, unsigned long *buffer, int bufferlen) {
  // use the latest version of numa_node_to_cpus if available
  if (_numa_node_to_cpus_v2 != nullptr) {

    // libnuma bitmask struct
    struct bitmask {
      unsigned long size; /* number of bits in the map */
      unsigned long *maskp;
    };

    struct bitmask mask;
    mask.maskp = (unsigned long *)buffer;
    mask.size = bufferlen * 8;
    return _numa_node_to_cpus_v2(node, &mask);
  } else if (_numa_node_to_cpus != nullptr) {
    return _numa_node_to_cpus(node, buffer, bufferlen);
  }
  return -1;
}

int os::Linux::get_node_by_cpu(int cpu_id) {
  if (cpu_to_node() != nullptr && cpu_id >= 0 && cpu_id < cpu_to_node()->length()) {
    return cpu_to_node()->at(cpu_id);
  }
  return -1;
}

GrowableArray<int>* os::Linux::_cpu_to_node;
GrowableArray<int>* os::Linux::_nindex_to_node;
os::Linux::sched_getcpu_func_t os::Linux::_sched_getcpu;
os::Linux::numa_node_to_cpus_func_t os::Linux::_numa_node_to_cpus;
os::Linux::numa_node_to_cpus_v2_func_t os::Linux::_numa_node_to_cpus_v2;
os::Linux::numa_max_node_func_t os::Linux::_numa_max_node;
os::Linux::numa_num_configured_nodes_func_t os::Linux::_numa_num_configured_nodes;
os::Linux::numa_available_func_t os::Linux::_numa_available;
os::Linux::numa_tonode_memory_func_t os::Linux::_numa_tonode_memory;
os::Linux::numa_interleave_memory_func_t os::Linux::_numa_interleave_memory;
os::Linux::numa_interleave_memory_v2_func_t os::Linux::_numa_interleave_memory_v2;
os::Linux::numa_set_bind_policy_func_t os::Linux::_numa_set_bind_policy;
os::Linux::numa_bitmask_isbitset_func_t os::Linux::_numa_bitmask_isbitset;
os::Linux::numa_distance_func_t os::Linux::_numa_distance;
os::Linux::numa_get_membind_func_t os::Linux::_numa_get_membind;
os::Linux::numa_get_interleave_mask_func_t os::Linux::_numa_get_interleave_mask;
os::Linux::numa_move_pages_func_t os::Linux::_numa_move_pages;
os::Linux::numa_set_preferred_func_t os::Linux::_numa_set_preferred;
os::Linux::NumaAllocationPolicy os::Linux::_current_numa_policy;
unsigned long* os::Linux::_numa_all_nodes;
struct bitmask* os::Linux::_numa_all_nodes_ptr;
struct bitmask* os::Linux::_numa_nodes_ptr;
struct bitmask* os::Linux::_numa_interleave_bitmask;
struct bitmask* os::Linux::_numa_membind_bitmask;

bool os::pd_uncommit_memory(char* addr, size_t size, bool exec) {
  uintptr_t res = (uintptr_t) ::mmap(addr, size, PROT_NONE,
                                     MAP_PRIVATE|MAP_FIXED|MAP_NORESERVE|MAP_ANONYMOUS, -1, 0);
  if (res == (uintptr_t) MAP_FAILED) {
    ErrnoPreserver ep;
    log_trace(os, map)("mmap failed: " RANGEFMT " errno=(%s)",
                       RANGEFMTARGS(addr, size),
                       os::strerror(ep.saved_errno()));
    return false;
  }
  return true;
}

static address get_stack_commited_bottom(address bottom, size_t size) {
  address nbot = bottom;
  address ntop = bottom + size;

  size_t page_sz = os::vm_page_size();
  unsigned pages = checked_cast<unsigned>(size / page_sz);

  unsigned char vec[1];
  unsigned imin = 1, imax = pages + 1, imid;
  int mincore_return_value = 0;

  assert(imin <= imax, "Unexpected page size");

  while (imin < imax) {
    imid = (imax + imin) / 2;
    nbot = ntop - (imid * page_sz);

    // Use a trick with mincore to check whether the page is mapped or not.
    // mincore sets vec to 1 if page resides in memory and to 0 if page
    // is swapped output but if page we are asking for is unmapped
    // it returns -1,ENOMEM
    mincore_return_value = mincore(nbot, page_sz, vec);

    if (mincore_return_value == -1) {
      // Page is not mapped go up
      // to find first mapped page
      if (errno != EAGAIN) {
        assert(errno == ENOMEM, "Unexpected mincore errno");
        imax = imid;
      }
    } else {
      // Page is mapped go down
      // to find first not mapped page
      imin = imid + 1;
    }
  }

  nbot = nbot + page_sz;

  // Adjust stack bottom one page up if last checked page is not mapped
  if (mincore_return_value == -1) {
    nbot = nbot + page_sz;
  }

  return nbot;
}

// Linux uses a growable mapping for the stack, and if the mapping for
// the stack guard pages is not removed when we detach a thread the
// stack cannot grow beyond the pages where the stack guard was
// mapped.  If at some point later in the process the stack expands to
// that point, the Linux kernel cannot expand the stack any further
// because the guard pages are in the way, and a segfault occurs.
//
// However, it's essential not to split the stack region by unmapping
// a region (leaving a hole) that's already part of the stack mapping,
// so if the stack mapping has already grown beyond the guard pages at
// the time we create them, we have to truncate the stack mapping.
// So, we need to know the extent of the stack mapping when
// create_stack_guard_pages() is called.

// We only need this for stacks that are growable: at the time of
// writing thread stacks don't use growable mappings (i.e. those
// creeated with MAP_GROWSDOWN), and aren't marked "[stack]", so this
// only applies to the main thread.

// If the (growable) stack mapping already extends beyond the point
// where we're going to put our guard pages, truncate the mapping at
// that point by munmap()ping it.  This ensures that when we later
// munmap() the guard pages we don't leave a hole in the stack
// mapping. This only affects the main/primordial thread

bool os::pd_create_stack_guard_pages(char* addr, size_t size) {
  if (os::is_primordial_thread()) {
    // As we manually grow stack up to bottom inside create_attached_thread(),
    // it's likely that os::Linux::initial_thread_stack_bottom is mapped and
    // we don't need to do anything special.
    // Check it first, before calling heavy function.
    uintptr_t stack_extent = (uintptr_t) os::Linux::initial_thread_stack_bottom();
    unsigned char vec[1];

    if (mincore((address)stack_extent, os::vm_page_size(), vec) == -1) {
      // Fallback to slow path on all errors, including EAGAIN
      assert((uintptr_t)addr >= stack_extent,
             "Sanity: addr should be larger than extent, " PTR_FORMAT " >= " PTR_FORMAT,
             p2i(addr), stack_extent);
      stack_extent = (uintptr_t) get_stack_commited_bottom(
                                                           os::Linux::initial_thread_stack_bottom(),
                                                           (size_t)addr - stack_extent);
    }

    if (stack_extent < (uintptr_t)addr) {
      ::munmap((void*)stack_extent, (uintptr_t)(addr - stack_extent));
    }
  }

  return os::commit_memory(addr, size, !ExecMem);
}

// If this is a growable mapping, remove the guard pages entirely by
// munmap()ping them.  If not, just call uncommit_memory(). This only
// affects the main/primordial thread, but guard against future OS changes.
// It's safe to always unmap guard pages for primordial thread because we
// always place it right after end of the mapped region.

bool os::remove_stack_guard_pages(char* addr, size_t size) {
  uintptr_t stack_extent, stack_base;

  if (os::is_primordial_thread()) {
    return ::munmap(addr, size) == 0;
  }

  return os::uncommit_memory(addr, size);
}

// 'requested_addr' is only treated as a hint, the return value may or
// may not start from the requested address. Unlike Linux mmap(), this
// function returns null to indicate failure.
static char* anon_mmap(char* requested_addr, size_t bytes) {
  // If a requested address was given:
  //
  // The POSIX-conforming way is to *omit* MAP_FIXED. This will leave existing mappings intact.
  // If the requested mapping area is blocked by a pre-existing mapping, the kernel will map
  // somewhere else. On Linux, that alternative address appears to have no relation to the
  // requested address.
  // Unfortunately, this is not what we need - if we requested a specific address, we'd want
  // to map there and nowhere else. Therefore we will unmap the block again, which means we
  // just executed a needless mmap->munmap cycle.
  // Since Linux 4.17, the kernel offers MAP_FIXED_NOREPLACE. With this flag, if a pre-
  // existing mapping exists, the kernel will not map at an alternative point but instead
  // return an error. We can therefore save that unnecessary mmap-munmap cycle.
  //
  // Backward compatibility: Older kernels will ignore the unknown flag; so mmap will behave
  // as in mode (a).
  const int flags = MAP_PRIVATE | MAP_NORESERVE | MAP_ANONYMOUS |
                    ((requested_addr != nullptr) ? MAP_FIXED_NOREPLACE : 0);

  // Map reserved/uncommitted pages PROT_NONE so we fail early if we
  // touch an uncommitted page. Otherwise, the read/write might
  // succeed if we have enough swap space to back the physical page.
  char* addr = (char*)::mmap(requested_addr, bytes, PROT_NONE, flags, -1, 0);
  if (addr == MAP_FAILED) {
    ErrnoPreserver ep;
    log_trace(os, map)("mmap failed: " RANGEFMT " errno=(%s)",
                       RANGEFMTARGS(requested_addr, bytes),
                       os::strerror(ep.saved_errno()));
    return nullptr;
  }
  return addr;
}

// Allocate (using mmap, NO_RESERVE, with small pages) at either a given request address
//   (req_addr != nullptr) or with a given alignment.
//  - bytes shall be a multiple of alignment.
//  - req_addr can be null. If not null, it must be a multiple of alignment.
//  - alignment sets the alignment at which memory shall be allocated.
//     It must be a multiple of allocation granularity.
// Returns address of memory or null. If req_addr was not null, will only return
//  req_addr or null.
static char* anon_mmap_aligned(char* req_addr, size_t bytes, size_t alignment) {
  size_t extra_size = bytes;
  if (req_addr == nullptr && alignment > 0) {
    extra_size += alignment;
  }

  char* start = anon_mmap(req_addr, extra_size);
  if (start != nullptr) {
    if (req_addr != nullptr) {
      if (start != req_addr) {
        if (::munmap(start, extra_size) != 0) {
          ErrnoPreserver ep;
          log_trace(os, map)("munmap failed: " RANGEFMT " errno=(%s)",
                             RANGEFMTARGS(start, extra_size),
                             os::strerror(ep.saved_errno()));
        }
        start = nullptr;
      }
    } else {
      char* const start_aligned = align_up(start, alignment);
      char* const end_aligned = start_aligned + bytes;
      char* const end = start + extra_size;
      if (start_aligned > start) {
        const size_t l = start_aligned - start;
        if (::munmap(start, l) != 0) {
          ErrnoPreserver ep;
          log_trace(os, map)("munmap failed: " RANGEFMT " errno=(%s)",
                             RANGEFMTARGS(start, l),
                             os::strerror(ep.saved_errno()));
        }
      }
      if (end_aligned < end) {
        const size_t l = end - end_aligned;
        if (::munmap(end_aligned, l) != 0) {
          ErrnoPreserver ep;
          log_trace(os, map)("munmap failed: " RANGEFMT " errno=(%s)",
                             RANGEFMTARGS(end_aligned, l),
                             os::strerror(ep.saved_errno()));
        }
      }
      start = start_aligned;
    }
  }
  return start;
}

static int anon_munmap(char * addr, size_t size) {
  if (::munmap(addr, size) != 0) {
    ErrnoPreserver ep;
    log_trace(os, map)("munmap failed: " RANGEFMT " errno=(%s)",
                       RANGEFMTARGS(addr, size),
                       os::strerror(ep.saved_errno()));
    return 0;
  }
  return 1;
}

char* os::pd_reserve_memory(size_t bytes, bool exec) {
  return anon_mmap(nullptr, bytes);
}

bool os::pd_release_memory(char* addr, size_t size) {
  return anon_munmap(addr, size);
}

#ifdef CAN_SHOW_REGISTERS_ON_ASSERT
extern char* g_assert_poison; // assertion poison page address
#endif

static bool linux_mprotect(char* addr, size_t size, int prot) {
  // Linux wants the mprotect address argument to be page aligned.
  char* bottom = (char*)align_down((intptr_t)addr, os::vm_page_size());

  // According to SUSv3, mprotect() should only be used with mappings
  // established by mmap(), and mmap() always maps whole pages. Unaligned
  // 'addr' likely indicates problem in the VM (e.g. trying to change
  // protection of malloc'ed or statically allocated memory). Check the
  // caller if you hit this assert.
  assert(addr == bottom, "sanity check");

  size = align_up(pointer_delta(addr, bottom, 1) + size, os::vm_page_size());
  // Don't log anything if we're executing in the poison page signal handling
  // context. It can lead to reentrant use of other parts of the VM code.
#ifdef CAN_SHOW_REGISTERS_ON_ASSERT
  if (addr != g_assert_poison)
#endif
  Events::log_memprotect(nullptr, "Protecting memory [" INTPTR_FORMAT "," INTPTR_FORMAT "] with protection modes %x", p2i(bottom), p2i(bottom+size), prot);
  return ::mprotect(bottom, size, prot) == 0;
}

// Set protections specified
bool os::protect_memory(char* addr, size_t bytes, ProtType prot,
                        bool is_committed) {
  unsigned int p = 0;
  switch (prot) {
  case MEM_PROT_NONE: p = PROT_NONE; break;
  case MEM_PROT_READ: p = PROT_READ; break;
  case MEM_PROT_RW:   p = PROT_READ|PROT_WRITE; break;
  case MEM_PROT_RWX:  p = PROT_READ|PROT_WRITE|PROT_EXEC; break;
  default:
    ShouldNotReachHere();
  }
  // is_committed is unused.
  return linux_mprotect(addr, bytes, p);
}

bool os::guard_memory(char* addr, size_t size) {
  return linux_mprotect(addr, size, PROT_NONE);
}

bool os::unguard_memory(char* addr, size_t size) {
  return linux_mprotect(addr, size, PROT_READ|PROT_WRITE);
}

static int hugetlbfs_page_size_flag(size_t page_size) {
  if (page_size != HugePages::default_explicit_hugepage_size()) {
    return (exact_log2(page_size) << MAP_HUGE_SHIFT);
  }
  return 0;
}

static bool hugetlbfs_sanity_check(size_t page_size) {
  const os::PageSizes page_sizes = HugePages::explicit_hugepage_info().pagesizes();
  assert(page_sizes.contains(page_size), "Invalid page sizes passed");

  // Include the page size flag to ensure we sanity check the correct page size.
  int flags = MAP_ANONYMOUS | MAP_PRIVATE | MAP_HUGETLB | hugetlbfs_page_size_flag(page_size);
  void *p = mmap(nullptr, page_size, PROT_READ|PROT_WRITE, flags, -1, 0);

  if (p != MAP_FAILED) {
    // Mapping succeeded, sanity check passed.
    munmap(p, page_size);
    return true;
  } else {
      log_info(pagesize)("Large page size (" SIZE_FORMAT "%s) failed sanity check, "
                         "checking if smaller large page sizes are usable",
                         byte_size_in_exact_unit(page_size),
                         exact_unit_for_byte_size(page_size));
      for (size_t page_size_ = page_sizes.next_smaller(page_size);
          page_size_ > os::vm_page_size();
          page_size_ = page_sizes.next_smaller(page_size_)) {
        flags = MAP_ANONYMOUS | MAP_PRIVATE | MAP_HUGETLB | hugetlbfs_page_size_flag(page_size_);
        p = mmap(nullptr, page_size_, PROT_READ|PROT_WRITE, flags, -1, 0);
        if (p != MAP_FAILED) {
          // Mapping succeeded, sanity check passed.
          munmap(p, page_size_);
          log_info(pagesize)("Large page size (" SIZE_FORMAT "%s) passed sanity check",
                             byte_size_in_exact_unit(page_size_),
                             exact_unit_for_byte_size(page_size_));
          return true;
        }
      }
  }

  return false;
}

// From the coredump_filter documentation:
//
// - (bit 0) anonymous private memory
// - (bit 1) anonymous shared memory
// - (bit 2) file-backed private memory
// - (bit 3) file-backed shared memory
// - (bit 4) ELF header pages in file-backed private memory areas (it is
//           effective only if the bit 2 is cleared)
// - (bit 5) hugetlb private memory
// - (bit 6) hugetlb shared memory
// - (bit 7) dax private memory
// - (bit 8) dax shared memory
//
static void set_coredump_filter(CoredumpFilterBit bit) {
  FILE *f;
  long cdm;

  if ((f = os::fopen("/proc/self/coredump_filter", "r+")) == nullptr) {
    return;
  }

  if (fscanf(f, "%lx", &cdm) != 1) {
    fclose(f);
    return;
  }

  long saved_cdm = cdm;
  rewind(f);
  cdm |= bit;

  if (cdm != saved_cdm) {
    fprintf(f, "%#lx", cdm);
  }

  fclose(f);
}

// Large page support

static size_t _large_page_size = 0;

static void warn_no_large_pages_configured() {
  if (!FLAG_IS_DEFAULT(UseLargePages)) {
    log_warning(pagesize)("UseLargePages disabled, no large pages configured and available on the system.");
  }
}

struct LargePageInitializationLoggerMark {
  ~LargePageInitializationLoggerMark() {
    LogTarget(Info, pagesize) lt;
    if (lt.is_enabled()) {
      LogStream ls(lt);
      if (UseLargePages) {
        ls.print_cr("UseLargePages=1, UseTransparentHugePages=%d", UseTransparentHugePages);
        ls.print("Large page support enabled. Usable page sizes: ");
        os::page_sizes().print_on(&ls);
        ls.print_cr(". Default large page size: " EXACTFMT ".", EXACTFMTARGS(os::large_page_size()));
      } else {
        ls.print("Large page support %sdisabled.", uses_zgc_shmem_thp() ? "partially " : "");
      }
    }
  }

  static bool uses_zgc_shmem_thp() {
    return UseZGC &&
        // If user requested THP
        ((os::Linux::thp_requested() && HugePages::supports_shmem_thp()) ||
        // If OS forced THP
         HugePages::forced_shmem_thp());
  }
};

static bool validate_thps_configured() {
  assert(UseTransparentHugePages, "Sanity");
  assert(os::Linux::thp_requested(), "Sanity");

  if (UseZGC) {
    if (!HugePages::supports_shmem_thp()) {
      log_warning(pagesize)("Shared memory transparent huge pages are not enabled in the OS. "
          "Set /sys/kernel/mm/transparent_hugepage/shmem_enabled to 'advise' to enable them.");
      // UseTransparentHugePages has historically been tightly coupled with
      // anonymous THPs. Fall through here and let the validity be determined
      // by the OS configuration for anonymous THPs. ZGC doesn't use the flag
      // but instead checks os::Linux::thp_requested().
    }
  }

  if (!HugePages::supports_thp()) {
    log_warning(pagesize)("Anonymous transparent huge pages are not enabled in the OS. "
        "Set /sys/kernel/mm/transparent_hugepage/enabled to 'madvise' to enable them.");
    log_warning(pagesize)("UseTransparentHugePages disabled, transparent huge pages are not supported by the operating system.");
    return false;
  }

  return true;
}

void os::large_page_init() {
  Linux::large_page_init();
}

void os::Linux::large_page_init() {
  LargePageInitializationLoggerMark logger;

  // Decide if the user asked for THPs before we update UseTransparentHugePages.
  const bool large_pages_turned_off = !FLAG_IS_DEFAULT(UseLargePages) && !UseLargePages;
  _thp_requested = UseTransparentHugePages && !large_pages_turned_off;

  // Query OS information first.
  HugePages::initialize();

  // If THPs are unconditionally enabled (THP mode "always"), khugepaged may attempt to
  // coalesce small pages in thread stacks to huge pages. That costs a lot of memory and
  // is usually unwanted for thread stacks. Therefore we attempt to prevent THP formation in
  // thread stacks unless the user explicitly allowed THP formation by manually disabling
  // -XX:-THPStackMitigation.
  if (HugePages::thp_mode() == THPMode::always) {
    if (THPStackMitigation) {
      log_info(pagesize)("JVM will attempt to prevent THPs in thread stacks.");
    } else {
      log_info(pagesize)("JVM will *not* prevent THPs in thread stacks. This may cause high RSS.");
    }
  } else {
    FLAG_SET_ERGO(THPStackMitigation, false); // Mitigation not needed
  }

  // Handle the case where we do not want to use huge pages
  if (!UseLargePages &&
      !UseTransparentHugePages) {
    // Not using large pages.
    return;
  }

  if (!FLAG_IS_DEFAULT(UseLargePages) && !UseLargePages) {
    // The user explicitly turned off large pages.
    UseTransparentHugePages = false;
    return;
  }

  // Check if the OS supports THPs
  if (UseTransparentHugePages && !validate_thps_configured()) {
    UseLargePages = UseTransparentHugePages = false;
    return;
  }

  // Check if the OS supports explicit hugepages.
  if (!UseTransparentHugePages && !HugePages::supports_explicit_hugepages()) {
    warn_no_large_pages_configured();
    UseLargePages = false;
    return;
  }

  if (UseTransparentHugePages) {
    // In THP mode:
    // - os::large_page_size() is the *THP page size*
    // - os::pagesizes() has two members, the THP page size and the system page size
    _large_page_size = HugePages::thp_pagesize();
    if (_large_page_size == 0) {
        log_info(pagesize) ("Cannot determine THP page size (kernel < 4.10 ?)");
        _large_page_size = HugePages::thp_pagesize_fallback();
        log_info(pagesize) ("Assuming THP page size to be: " EXACTFMT " (heuristics)", EXACTFMTARGS(_large_page_size));
    }
    _page_sizes.add(_large_page_size);
    _page_sizes.add(os::vm_page_size());
    // +UseTransparentHugePages implies +UseLargePages
    UseLargePages = true;

  } else {

    // In explicit hugepage mode:
    // - os::large_page_size() is the default explicit hugepage size (/proc/meminfo "Hugepagesize")
    // - os::pagesizes() contains all hugepage sizes the kernel supports, regardless whether there
    //   are pages configured in the pool or not (from /sys/kernel/hugepages/hugepage-xxxx ...)
    os::PageSizes all_large_pages = HugePages::explicit_hugepage_info().pagesizes();
    const size_t default_large_page_size = HugePages::default_explicit_hugepage_size();

    // 3) Consistency check and post-processing

    size_t large_page_size = 0;

    // Check LargePageSizeInBytes matches an available page size and if so set _large_page_size
    // using LargePageSizeInBytes as the maximum allowed large page size. If LargePageSizeInBytes
    // doesn't match an available page size set _large_page_size to default_large_page_size
    // and use it as the maximum.
   if (FLAG_IS_DEFAULT(LargePageSizeInBytes) ||
       LargePageSizeInBytes == 0 ||
       LargePageSizeInBytes == default_large_page_size) {
     large_page_size = default_large_page_size;
     log_info(pagesize)("Using the default large page size: " SIZE_FORMAT "%s",
                        byte_size_in_exact_unit(large_page_size),
                        exact_unit_for_byte_size(large_page_size));
    } else {
      if (all_large_pages.contains(LargePageSizeInBytes)) {
        large_page_size = LargePageSizeInBytes;
        log_info(pagesize)("Overriding default large page size (" SIZE_FORMAT "%s) "
                           "using LargePageSizeInBytes: " SIZE_FORMAT "%s",
                           byte_size_in_exact_unit(default_large_page_size),
                           exact_unit_for_byte_size(default_large_page_size),
                           byte_size_in_exact_unit(large_page_size),
                           exact_unit_for_byte_size(large_page_size));
      } else {
        large_page_size = default_large_page_size;
        log_info(pagesize)("LargePageSizeInBytes is not a valid large page size (" SIZE_FORMAT "%s) "
                           "using the default large page size: " SIZE_FORMAT "%s",
                           byte_size_in_exact_unit(LargePageSizeInBytes),
                           exact_unit_for_byte_size(LargePageSizeInBytes),
                           byte_size_in_exact_unit(large_page_size),
                           exact_unit_for_byte_size(large_page_size));
      }
    }

    // Do an additional sanity check to see if we can use the desired large page size
    if (!hugetlbfs_sanity_check(large_page_size)) {
      warn_no_large_pages_configured();
      UseLargePages = false;
      return;
    }

    _large_page_size = large_page_size;

    // Populate _page_sizes with large page sizes less than or equal to
    // _large_page_size.
    for (size_t page_size = _large_page_size; page_size != 0;
           page_size = all_large_pages.next_smaller(page_size)) {
      _page_sizes.add(page_size);
    }
  }

  set_coredump_filter(LARGEPAGES_BIT);
}

bool os::Linux::thp_requested() {
  return _thp_requested;
}

bool os::Linux::should_madvise_anonymous_thps() {
  return _thp_requested && HugePages::thp_mode() == THPMode::madvise;
}

bool os::Linux::should_madvise_shmem_thps() {
  return _thp_requested && HugePages::shmem_thp_mode() == ShmemTHPMode::advise;
}

static void log_on_commit_special_failure(char* req_addr, size_t bytes,
                                           size_t page_size, int error) {
  assert(error == ENOMEM, "Only expect to fail if no memory is available");

  log_info(pagesize)("Failed to reserve and commit memory with given page size. req_addr: " PTR_FORMAT
                     " size: " SIZE_FORMAT "%s, page size: " SIZE_FORMAT "%s, (errno = %d)",
                     p2i(req_addr), byte_size_in_exact_unit(bytes), exact_unit_for_byte_size(bytes),
                     byte_size_in_exact_unit(page_size), exact_unit_for_byte_size(page_size), error);
}

static bool commit_memory_special(size_t bytes,
                                      size_t page_size,
                                      char* req_addr,
                                      bool exec) {
  assert(UseLargePages, "Should only get here for huge pages");
  assert(!UseTransparentHugePages, "Should only get here for explicit hugepage mode");
  assert(is_aligned(bytes, page_size), "Unaligned size");
  assert(is_aligned(req_addr, page_size), "Unaligned address");
  assert(req_addr != nullptr, "Must have a requested address for special mappings");

  int prot = exec ? PROT_READ|PROT_WRITE|PROT_EXEC : PROT_READ|PROT_WRITE;
  int flags = MAP_PRIVATE|MAP_ANONYMOUS|MAP_FIXED;

  // For large pages additional flags are required.
  if (page_size > os::vm_page_size()) {
    flags |= MAP_HUGETLB | hugetlbfs_page_size_flag(page_size);
  }
  char* addr = (char*)::mmap(req_addr, bytes, prot, flags, -1, 0);

  if (addr == MAP_FAILED) {
    log_on_commit_special_failure(req_addr, bytes, page_size, errno);
    return false;
  }

  log_debug(pagesize)("Commit special mapping: " PTR_FORMAT ", size=" SIZE_FORMAT "%s, page size="
                      SIZE_FORMAT "%s",
                      p2i(addr), byte_size_in_exact_unit(bytes),
                      exact_unit_for_byte_size(bytes),
                      byte_size_in_exact_unit(page_size),
                      exact_unit_for_byte_size(page_size));
  assert(is_aligned(addr, page_size), "Must be");
  return true;
}

static char* reserve_memory_special_huge_tlbfs(size_t bytes,
                                               size_t alignment,
                                               size_t page_size,
                                               char* req_addr,
                                               bool exec) {
  const os::PageSizes page_sizes = HugePages::explicit_hugepage_info().pagesizes();
  assert(UseLargePages, "only for Huge TLBFS large pages");
  assert(is_aligned(req_addr, alignment), "Must be");
  assert(is_aligned(req_addr, page_size), "Must be");
  assert(is_aligned(alignment, os::vm_allocation_granularity()), "Must be");
  assert(page_sizes.contains(page_size), "Must be a valid page size");
  assert(page_size > os::vm_page_size(), "Must be a large page size");
  assert(bytes >= page_size, "Shouldn't allocate large pages for small sizes");

  // We only end up here when at least 1 large page can be used.
  // If the size is not a multiple of the large page size, we
  // will mix the type of pages used, but in a descending order.
  // Start off by reserving a range of the given size that is
  // properly aligned. At this point no pages are committed. If
  // a requested address is given it will be used and it must be
  // aligned to both the large page size and the given alignment.
  // The larger of the two will be used.
  size_t required_alignment = MAX(page_size, alignment);
  char* const aligned_start = anon_mmap_aligned(req_addr, bytes, required_alignment);
  if (aligned_start == nullptr) {
    return nullptr;
  }

  // First commit using large pages.
  size_t large_bytes = align_down(bytes, page_size);
  bool large_committed = commit_memory_special(large_bytes, page_size, aligned_start, exec);

  if (large_committed && bytes == large_bytes) {
    // The size was large page aligned so no additional work is
    // needed even if the commit failed.
    return aligned_start;
  }

  // The requested size requires some small pages as well.
  char* small_start = aligned_start + large_bytes;
  size_t small_size = bytes - large_bytes;
  if (!large_committed) {
    // Failed to commit large pages, so we need to unmap the
    // reminder of the orinal reservation.
    if (::munmap(small_start, small_size) != 0) {
      ErrnoPreserver ep;
      log_trace(os, map)("munmap failed: " RANGEFMT " errno=(%s)",
                         RANGEFMTARGS(small_start, small_size),
                         os::strerror(ep.saved_errno()));
    }
    return nullptr;
  }

  // Commit the remaining bytes using small pages.
  bool small_committed = commit_memory_special(small_size, os::vm_page_size(), small_start, exec);
  if (!small_committed) {
    // Failed to commit the remaining size, need to unmap
    // the large pages part of the reservation.
    if (::munmap(aligned_start, large_bytes) != 0) {
      ErrnoPreserver ep;
      log_trace(os, map)("munmap failed: " RANGEFMT " errno=(%s)",
                         RANGEFMTARGS(aligned_start, large_bytes),
                         os::strerror(ep.saved_errno()));
    }
    return nullptr;
  }
  return aligned_start;
}

char* os::pd_reserve_memory_special(size_t bytes, size_t alignment, size_t page_size,
                                    char* req_addr, bool exec) {
  assert(UseLargePages, "only for large pages");

  char* const addr = reserve_memory_special_huge_tlbfs(bytes, alignment, page_size, req_addr, exec);

  if (addr != nullptr) {
    if (UseNUMAInterleaving) {
      numa_make_global(addr, bytes);
    }
  }

  return addr;
}

bool os::pd_release_memory_special(char* base, size_t bytes) {
  assert(UseLargePages, "only for large pages");
  // Plain munmap is sufficient
  return pd_release_memory(base, bytes);
}

size_t os::large_page_size() {
  return _large_page_size;
}

// explicit hugepages (hugetlbfs) allow application to commit large page memory
// on demand.
// However, when committing memory with hugepages fails, the region
// that was supposed to be committed will lose the old reservation
// and allow other threads to steal that memory region. Because of this
// behavior we can't commit hugetlbfs memory. Instead, we commit that
// memory at reservation.
bool os::can_commit_large_page_memory() {
  return UseTransparentHugePages;
}

char* os::pd_attempt_map_memory_to_file_at(char* requested_addr, size_t bytes, int file_desc) {
  assert(file_desc >= 0, "file_desc is not valid");
  char* result = pd_attempt_reserve_memory_at(requested_addr, bytes, !ExecMem);
  if (result != nullptr) {
    if (replace_existing_mapping_with_file_mapping(result, bytes, file_desc) == nullptr) {
      vm_exit_during_initialization(err_msg("Error in mapping Java heap at the given filesystem directory"));
    }
  }
  return result;
}

// Reserve memory at an arbitrary address, only if that area is
// available (and not reserved for something else).

char* os::pd_attempt_reserve_memory_at(char* requested_addr, size_t bytes, bool exec) {
  // Assert only that the size is a multiple of the page size, since
  // that's all that mmap requires, and since that's all we really know
  // about at this low abstraction level.  If we need higher alignment,
  // we can either pass an alignment to this method or verify alignment
  // in one of the methods further up the call chain.  See bug 5044738.
  assert(bytes % os::vm_page_size() == 0, "reserving unexpected size block");

  // Linux mmap allows caller to pass an address as hint; give it a try first,
  // if kernel honors the hint then we can return immediately.
  char * addr = anon_mmap(requested_addr, bytes);
  if (addr == requested_addr) {
    return requested_addr;
  }

  if (addr != nullptr) {
    // mmap() is successful but it fails to reserve at the requested address
    log_trace(os, map)("Kernel rejected " PTR_FORMAT
                       ", offered " PTR_FORMAT ".",
                       p2i(requested_addr),
                       p2i(addr));
    anon_munmap(addr, bytes);
  }

  return nullptr;
}

size_t os::vm_min_address() {
  // Determined by sysctl vm.mmap_min_addr. It exists as a safety zone to prevent
  // null pointer dereferences.
  // Most distros set this value to 64 KB. It *can* be zero, but rarely is. Here,
  // we impose a minimum value if vm.mmap_min_addr is too low, for increased protection.
  static size_t value = 0;
  if (value == 0) {
    assert(is_aligned(_vm_min_address_default, os::vm_allocation_granularity()), "Sanity");
    FILE* f = os::fopen("/proc/sys/vm/mmap_min_addr", "r");
    if (f != nullptr) {
      if (fscanf(f, "%zu", &value) != 1) {
        value = _vm_min_address_default;
      }
      fclose(f);
    }
    value = MAX2(_vm_min_address_default, value);
  }
  return value;
}

////////////////////////////////////////////////////////////////////////////////
// thread priority support

// Note: Normal Linux applications are run with SCHED_OTHER policy. SCHED_OTHER
// only supports dynamic priority, static priority must be zero. For real-time
// applications, Linux supports SCHED_RR which allows static priority (1-99).
// However, for large multi-threaded applications, SCHED_RR is not only slower
// than SCHED_OTHER, but also very unstable (my volano tests hang hard 4 out
// of 5 runs - Sep 2005).
//
// The following code actually changes the niceness of kernel-thread/LWP. It
// has an assumption that setpriority() only modifies one kernel-thread/LWP,
// not the entire user process, and user level threads are 1:1 mapped to kernel
// threads. It has always been the case, but could change in the future. For
// this reason, the code should not be used as default (ThreadPriorityPolicy=0).
// It is only used when ThreadPriorityPolicy=1 and may require system level permission
// (e.g., root privilege or CAP_SYS_NICE capability).

int os::java_to_os_priority[CriticalPriority + 1] = {
  19,              // 0 Entry should never be used

   4,              // 1 MinPriority
   3,              // 2
   2,              // 3

   1,              // 4
   0,              // 5 NormPriority
  -1,              // 6

  -2,              // 7
  -3,              // 8
  -4,              // 9 NearMaxPriority

  -5,              // 10 MaxPriority

  -5               // 11 CriticalPriority
};

static int prio_init() {
  if (ThreadPriorityPolicy == 1) {
    if (geteuid() != 0) {
      if (!FLAG_IS_DEFAULT(ThreadPriorityPolicy) && !FLAG_IS_JIMAGE_RESOURCE(ThreadPriorityPolicy)) {
        warning("-XX:ThreadPriorityPolicy=1 may require system level permission, " \
                "e.g., being the root user. If the necessary permission is not " \
                "possessed, changes to priority will be silently ignored.");
      }
    }
  }
  if (UseCriticalJavaThreadPriority) {
    os::java_to_os_priority[MaxPriority] = os::java_to_os_priority[CriticalPriority];
  }
  return 0;
}

OSReturn os::set_native_priority(Thread* thread, int newpri) {
  if (!UseThreadPriorities || ThreadPriorityPolicy == 0) return OS_OK;

  int ret = setpriority(PRIO_PROCESS, thread->osthread()->thread_id(), newpri);
  return (ret == 0) ? OS_OK : OS_ERR;
}

OSReturn os::get_native_priority(const Thread* const thread,
                                 int *priority_ptr) {
  if (!UseThreadPriorities || ThreadPriorityPolicy == 0) {
    *priority_ptr = java_to_os_priority[NormPriority];
    return OS_OK;
  }

  errno = 0;
  *priority_ptr = getpriority(PRIO_PROCESS, thread->osthread()->thread_id());
  return (*priority_ptr != -1 || errno == 0 ? OS_OK : OS_ERR);
}

// This is the fastest way to get thread cpu time on Linux.
// Returns cpu time (user+sys) for any thread, not only for current.
// POSIX compliant clocks are implemented in the kernels 2.6.16+.
// It might work on 2.6.10+ with a special kernel/glibc patch.
// For reference, please, see IEEE Std 1003.1-2004:
//   http://www.unix.org/single_unix_specification

jlong os::Linux::fast_thread_cpu_time(clockid_t clockid) {
  struct timespec tp;
  int status = clock_gettime(clockid, &tp);
  assert(status == 0, "clock_gettime error: %s", os::strerror(errno));
  return (tp.tv_sec * NANOSECS_PER_SEC) + tp.tv_nsec;
}

// copy data between two file descriptor within the kernel
// the number of bytes written to out_fd is returned if transfer was successful
// otherwise, returns -1 that implies an error
jlong os::Linux::sendfile(int out_fd, int in_fd, jlong* offset, jlong count) {
  return ::sendfile(out_fd, in_fd, (off_t*)offset, (size_t)count);
}

// Determine if the vmid is the parent pid for a child in a PID namespace.
// Return the namespace pid if so, otherwise -1.
int os::Linux::get_namespace_pid(int vmid) {
  char fname[24];
  int retpid = -1;

  snprintf(fname, sizeof(fname), "/proc/%d/status", vmid);
  FILE *fp = os::fopen(fname, "r");

  if (fp) {
    int pid, nspid;
    int ret;
    while (!feof(fp) && !ferror(fp)) {
      ret = fscanf(fp, "NSpid: %d %d", &pid, &nspid);
      if (ret == 1) {
        break;
      }
      if (ret == 2) {
        retpid = nspid;
        break;
      }
      for (;;) {
        int ch = fgetc(fp);
        if (ch == EOF || ch == (int)'\n') break;
      }
    }
    fclose(fp);
  }
  return retpid;
}

extern void report_error(char* file_name, int line_no, char* title,
                         char* format, ...);

// Some linux distributions (notably: Alpine Linux) include the
// grsecurity in the kernel. Of particular interest from a JVM perspective
// is PaX (https://pax.grsecurity.net/), which adds some security features
// related to page attributes. Specifically, the MPROTECT PaX functionality
// (https://pax.grsecurity.net/docs/mprotect.txt) prevents dynamic
// code generation by disallowing a (previously) writable page to be
// marked as executable. This is, of course, exactly what HotSpot does
// for both JIT compiled method, as well as for stubs, adapters, etc.
//
// Instead of crashing "lazily" when trying to make a page executable,
// this code probes for the presence of PaX and reports the failure
// eagerly.
static void check_pax(void) {
  // Zero doesn't generate code dynamically, so no need to perform the PaX check
#ifndef ZERO
  size_t size = os::vm_page_size();

  void* p = ::mmap(nullptr, size, PROT_READ|PROT_WRITE, MAP_PRIVATE|MAP_ANONYMOUS, -1, 0);
  if (p == MAP_FAILED) {
    log_debug(os)("os_linux.cpp: check_pax: mmap failed (%s)" , os::strerror(errno));
    vm_exit_out_of_memory(size, OOM_MMAP_ERROR, "failed to allocate memory for PaX check.");
  }

  int res = ::mprotect(p, size, PROT_READ|PROT_WRITE|PROT_EXEC);
  if (res == -1) {
    log_debug(os)("os_linux.cpp: check_pax: mprotect failed (%s)" , os::strerror(errno));
    vm_exit_during_initialization(
      "Failed to mark memory page as executable - check if grsecurity/PaX is enabled");
  }

  ::munmap(p, size);
#endif
}

// this is called _before_ most of the global arguments have been parsed
void os::init(void) {
  char dummy;   // used to get a guess on initial stack address

  clock_tics_per_sec = checked_cast<int>(sysconf(_SC_CLK_TCK));
  int sys_pg_size = checked_cast<int>(sysconf(_SC_PAGESIZE));
  if (sys_pg_size < 0) {
    fatal("os_linux.cpp: os::init: sysconf failed (%s)",
          os::strerror(errno));
  }
  size_t page_size = sys_pg_size;
  OSInfo::set_vm_page_size(page_size);
  OSInfo::set_vm_allocation_granularity(page_size);
  if (os::vm_page_size() == 0) {
    fatal("os_linux.cpp: os::init: OSInfo::set_vm_page_size failed");
  }
  _page_sizes.add(os::vm_page_size());

  Linux::initialize_system_info();

#ifdef __GLIBC__
  g_mallinfo = CAST_TO_FN_PTR(mallinfo_func_t, dlsym(RTLD_DEFAULT, "mallinfo"));
  g_mallinfo2 = CAST_TO_FN_PTR(mallinfo2_func_t, dlsym(RTLD_DEFAULT, "mallinfo2"));
  g_malloc_info = CAST_TO_FN_PTR(malloc_info_func_t, dlsym(RTLD_DEFAULT, "malloc_info"));
#endif // __GLIBC__

  os::Linux::CPUPerfTicks pticks;
  bool res = os::Linux::get_tick_information(&pticks, -1);

  if (res && pticks.has_steal_ticks) {
    has_initial_tick_info = true;
    initial_total_ticks = pticks.total;
    initial_steal_ticks = pticks.steal;
  }

  // _main_thread points to the thread that created/loaded the JVM.
  Linux::_main_thread = pthread_self();

  // retrieve entry point for pthread_setname_np
  Linux::_pthread_setname_np =
    (int(*)(pthread_t, const char*))dlsym(RTLD_DEFAULT, "pthread_setname_np");

  check_pax();

  // Check the availability of MADV_POPULATE_WRITE.
  FLAG_SET_DEFAULT(UseMadvPopulateWrite, (::madvise(nullptr, 0, MADV_POPULATE_WRITE) == 0));

  os::Posix::init();
}

// To install functions for atexit system call
extern "C" {
  static void perfMemory_exit_helper() {
    perfMemory_exit();
  }
}

void os::pd_init_container_support() {
  OSContainer::init();
}

void os::Linux::numa_init() {

  // Java can be invoked as
  // 1. Without numactl and heap will be allocated/configured on all nodes as
  //    per the system policy.
  // 2. With numactl --interleave:
  //      Use numa_get_interleave_mask(v2) API to get nodes bitmask. The same
  //      API for membind case bitmask is reset.
  //      Interleave is only hint and Kernel can fallback to other nodes if
  //      no memory is available on the target nodes.
  // 3. With numactl --membind:
  //      Use numa_get_membind(v2) API to get nodes bitmask. The same API for
  //      interleave case returns bitmask of all nodes.
  // numa_all_nodes_ptr holds bitmask of all nodes.
  // numa_get_interleave_mask(v2) and numa_get_membind(v2) APIs returns correct
  // bitmask when externally configured to run on all or fewer nodes.

  if (!Linux::libnuma_init()) {
    FLAG_SET_ERGO(UseNUMA, false);
    FLAG_SET_ERGO(UseNUMAInterleaving, false); // Also depends on libnuma.
  } else {
    if ((Linux::numa_max_node() < 1) || Linux::is_bound_to_single_node()) {
      // If there's only one node (they start from 0) or if the process
      // is bound explicitly to a single node using membind, disable NUMA
      UseNUMA = false;
    } else {
      LogTarget(Info,os) log;
      LogStream ls(log);

      Linux::set_configured_numa_policy(Linux::identify_numa_policy());

      struct bitmask* bmp = Linux::_numa_membind_bitmask;
      const char* numa_mode = "membind";

      if (Linux::is_running_in_interleave_mode()) {
        bmp = Linux::_numa_interleave_bitmask;
        numa_mode = "interleave";
      }

      ls.print("UseNUMA is enabled and invoked in '%s' mode."
               " Heap will be configured using NUMA memory nodes:", numa_mode);

      for (int node = 0; node <= Linux::numa_max_node(); node++) {
        if (Linux::_numa_bitmask_isbitset(bmp, node)) {
          ls.print(" %d", node);
        }
      }
    }
  }

  // When NUMA requested, not-NUMA-aware allocations default to interleaving.
  if (UseNUMA && !UseNUMAInterleaving) {
    FLAG_SET_ERGO_IF_DEFAULT(UseNUMAInterleaving, true);
  }

  if (UseParallelGC && UseNUMA && UseLargePages && !can_commit_large_page_memory()) {
    // With static large pages we cannot uncommit a page, so there's no way
    // we can make the adaptive lgrp chunk resizing work. If the user specified both
    // UseNUMA and UseLargePages on the command line - warn and disable adaptive resizing.
    if (UseAdaptiveSizePolicy || UseAdaptiveNUMAChunkSizing) {
      warning("UseNUMA is not fully compatible with +UseLargePages, "
              "disabling adaptive resizing (-XX:-UseAdaptiveSizePolicy -XX:-UseAdaptiveNUMAChunkSizing)");
      UseAdaptiveSizePolicy = false;
      UseAdaptiveNUMAChunkSizing = false;
    }
  }
}

#if defined(IA32) && !defined(ZERO)
/*
 * Work-around (execute code at a high address) for broken NX emulation using CS limit,
 * Red Hat patch "Exec-Shield" (IA32 only).
 *
 * Map and execute at a high VA to prevent CS lazy updates race with SMP MM
 * invalidation.Further code generation by the JVM will no longer cause CS limit
 * updates.
 *
 * Affects IA32: RHEL 5 & 6, Ubuntu 10.04 (LTS), 10.10, 11.04, 11.10, 12.04.
 * @see JDK-8023956
 */
static void workaround_expand_exec_shield_cs_limit() {
  assert(os::Linux::initial_thread_stack_bottom() != nullptr, "sanity");
  size_t page_size = os::vm_page_size();

  /*
   * JDK-8197429
   *
   * Expand the stack mapping to the end of the initial stack before
   * attempting to install the codebuf.  This is needed because newer
   * Linux kernels impose a distance of a megabyte between stack
   * memory and other memory regions.  If we try to install the
   * codebuf before expanding the stack the installation will appear
   * to succeed but we'll get a segfault later if we expand the stack
   * in Java code.
   *
   */
  if (os::is_primordial_thread()) {
    address limit = os::Linux::initial_thread_stack_bottom();
    if (! DisablePrimordialThreadGuardPages) {
      limit += StackOverflow::stack_red_zone_size() +
               StackOverflow::stack_yellow_zone_size();
    }
    os::Linux::expand_stack_to(limit);
  }

  /*
   * Take the highest VA the OS will give us and exec
   *
   * Although using -(pagesz) as mmap hint works on newer kernel as you would
   * think, older variants affected by this work-around don't (search forward only).
   *
   * On the affected distributions, we understand the memory layout to be:
   *
   *   TASK_LIMIT= 3G, main stack base close to TASK_LIMT.
   *
   * A few pages south main stack will do it.
   *
   * If we are embedded in an app other than launcher (initial != main stack),
   * we don't have much control or understanding of the address space, just let it slide.
   */
  char* hint = (char*)(os::Linux::initial_thread_stack_bottom() -
                       (StackOverflow::stack_guard_zone_size() + page_size));
  char* codebuf = os::attempt_reserve_memory_at(hint, page_size);

  if (codebuf == nullptr) {
    // JDK-8197429: There may be a stack gap of one megabyte between
    // the limit of the stack and the nearest memory region: this is a
    // Linux kernel workaround for CVE-2017-1000364.  If we failed to
    // map our codebuf, try again at an address one megabyte lower.
    hint -= 1 * M;
    codebuf = os::attempt_reserve_memory_at(hint, page_size);
  }

  if ((codebuf == nullptr) || (!os::commit_memory(codebuf, page_size, true))) {
    return; // No matter, we tried, best effort.
  }

  MemTracker::record_virtual_memory_tag((address)codebuf, mtInternal);

  log_info(os)("[CS limit NX emulation work-around, exec code at: %p]", codebuf);

  // Some code to exec: the 'ret' instruction
  codebuf[0] = 0xC3;

  // Call the code in the codebuf
  __asm__ volatile("call *%0" : : "r"(codebuf));

  // keep the page mapped so CS limit isn't reduced.
}
#endif // defined(IA32) && !defined(ZERO)

// this is called _after_ the global arguments have been parsed
jint os::init_2(void) {

  // This could be set after os::Posix::init() but all platforms
  // have to set it the same so we have to mirror Solaris.
  DEBUG_ONLY(os::set_mutex_init_done();)

  os::Posix::init_2();

  Linux::fast_thread_clock_init();

  if (PosixSignals::init() == JNI_ERR) {
    return JNI_ERR;
  }

  // Check and sets minimum stack sizes against command line options
  if (set_minimum_stack_sizes() == JNI_ERR) {
    return JNI_ERR;
  }

#if defined(IA32) && !defined(ZERO)
  // Need to ensure we've determined the process's initial stack to
  // perform the workaround
  Linux::capture_initial_stack(JavaThread::stack_size_at_create());
  workaround_expand_exec_shield_cs_limit();
#else
  suppress_primordial_thread_resolution = Arguments::created_by_java_launcher();
  if (!suppress_primordial_thread_resolution) {
    Linux::capture_initial_stack(JavaThread::stack_size_at_create());
  }
#endif

  Linux::libpthread_init();
  Linux::sched_getcpu_init();
  log_info(os)("HotSpot is running with %s, %s",
               Linux::libc_version(), Linux::libpthread_version());

#ifdef __GLIBC__
  // Check if we need to adjust the stack size for glibc guard pages.
  init_adjust_stacksize_for_guard_pages();
#endif

  if (UseNUMA || UseNUMAInterleaving) {
    Linux::numa_init();
  }

  if (MaxFDLimit) {
    // set the number of file descriptors to max. print out error
    // if getrlimit/setrlimit fails but continue regardless.
    struct rlimit nbr_files;
    int status = getrlimit(RLIMIT_NOFILE, &nbr_files);
    if (status != 0) {
      log_info(os)("os::init_2 getrlimit failed: %s", os::strerror(errno));
    } else {
      nbr_files.rlim_cur = nbr_files.rlim_max;
      status = setrlimit(RLIMIT_NOFILE, &nbr_files);
      if (status != 0) {
        log_info(os)("os::init_2 setrlimit failed: %s", os::strerror(errno));
      }
    }
  }

  // at-exit methods are called in the reverse order of their registration.
  // atexit functions are called on return from main or as a result of a
  // call to exit(3C). There can be only 32 of these functions registered
  // and atexit() does not set errno.

  if (PerfAllowAtExitRegistration) {
    // only register atexit functions if PerfAllowAtExitRegistration is set.
    // atexit functions can be delayed until process exit time, which
    // can be problematic for embedded VM situations. Embedded VMs should
    // call DestroyJavaVM() to assure that VM resources are released.

    // note: perfMemory_exit_helper atexit function may be removed in
    // the future if the appropriate cleanup code can be added to the
    // VM_Exit VMOperation's doit method.
    if (atexit(perfMemory_exit_helper) != 0) {
      warning("os::init_2 atexit(perfMemory_exit_helper) failed");
    }
  }

  // initialize thread priority policy
  prio_init();

  if (!FLAG_IS_DEFAULT(AllocateHeapAt)) {
    set_coredump_filter(DAX_SHARED_BIT);
  }

  if (DumpPrivateMappingsInCore) {
    set_coredump_filter(FILE_BACKED_PVT_BIT);
  }

  if (DumpSharedMappingsInCore) {
    set_coredump_filter(FILE_BACKED_SHARED_BIT);
  }

  if (DumpPerfMapAtExit && FLAG_IS_DEFAULT(UseCodeCacheFlushing)) {
    // Disable code cache flushing to ensure the map file written at
    // exit contains all nmethods generated during execution.
    FLAG_SET_DEFAULT(UseCodeCacheFlushing, false);
  }

  // Override the timer slack value if needed. The adjustment for the main
  // thread will establish the setting for child threads, which would be
  // most threads in JDK/JVM.
  if (TimerSlack >= 0) {
    if (prctl(PR_SET_TIMERSLACK, TimerSlack) < 0) {
      vm_exit_during_initialization("Setting timer slack failed: %s", os::strerror(errno));
    }
  }

  return JNI_OK;
}

// older glibc versions don't have this macro (which expands to
// an optimized bit-counting function) so we have to roll our own
#ifndef CPU_COUNT

static int _cpu_count(const cpu_set_t* cpus) {
  int count = 0;
  // only look up to the number of configured processors
  for (int i = 0; i < os::processor_count(); i++) {
    if (CPU_ISSET(i, cpus)) {
      count++;
    }
  }
  return count;
}

#define CPU_COUNT(cpus) _cpu_count(cpus)

#endif // CPU_COUNT

// Get the current number of available processors for this process.
// This value can change at any time during a process's lifetime.
// sched_getaffinity gives an accurate answer as it accounts for cpusets.
// If it appears there may be more than 1024 processors then we do a
// dynamic check - see 6515172 for details.
// If anything goes wrong we fallback to returning the number of online
// processors - which can be greater than the number available to the process.
static int get_active_processor_count() {
  // Note: keep this function, with its CPU_xx macros, *outside* the os namespace (see JDK-8289477).
  cpu_set_t cpus;  // can represent at most 1024 (CPU_SETSIZE) processors
  cpu_set_t* cpus_p = &cpus;
  size_t cpus_size = sizeof(cpu_set_t);

  int configured_cpus = os::processor_count();  // upper bound on available cpus
  int cpu_count = 0;

// old build platforms may not support dynamic cpu sets
#ifdef CPU_ALLOC

  // To enable easy testing of the dynamic path on different platforms we
  // introduce a diagnostic flag: UseCpuAllocPath
  if (configured_cpus >= CPU_SETSIZE || UseCpuAllocPath) {
    // kernel may use a mask bigger than cpu_set_t
    log_trace(os)("active_processor_count: using dynamic path %s"
                  "- configured processors: %d",
                  UseCpuAllocPath ? "(forced) " : "",
                  configured_cpus);
    cpus_p = CPU_ALLOC(configured_cpus);
    if (cpus_p != nullptr) {
      cpus_size = CPU_ALLOC_SIZE(configured_cpus);
      // zero it just to be safe
      CPU_ZERO_S(cpus_size, cpus_p);
    }
    else {
       // failed to allocate so fallback to online cpus
       int online_cpus = checked_cast<int>(::sysconf(_SC_NPROCESSORS_ONLN));
       log_trace(os)("active_processor_count: "
                     "CPU_ALLOC failed (%s) - using "
                     "online processor count: %d",
                     os::strerror(errno), online_cpus);
       return online_cpus;
    }
  }
  else {
    log_trace(os)("active_processor_count: using static path - configured processors: %d",
                  configured_cpus);
  }
#else // CPU_ALLOC
// these stubs won't be executed
#define CPU_COUNT_S(size, cpus) -1
#define CPU_FREE(cpus)

  log_trace(os)("active_processor_count: only static path available - configured processors: %d",
                configured_cpus);
#endif // CPU_ALLOC

  // pid 0 means the current thread - which we have to assume represents the process
  if (sched_getaffinity(0, cpus_size, cpus_p) == 0) {
    if (cpus_p != &cpus) { // can only be true when CPU_ALLOC used
      cpu_count = CPU_COUNT_S(cpus_size, cpus_p);
    }
    else {
      cpu_count = CPU_COUNT(cpus_p);
    }
    log_trace(os)("active_processor_count: sched_getaffinity processor count: %d", cpu_count);
  }
  else {
    cpu_count = checked_cast<int>(::sysconf(_SC_NPROCESSORS_ONLN));
    warning("sched_getaffinity failed (%s)- using online processor count (%d) "
            "which may exceed available processors", os::strerror(errno), cpu_count);
  }

  if (cpus_p != &cpus) { // can only be true when CPU_ALLOC used
    CPU_FREE(cpus_p);
  }

  assert(cpu_count > 0 && cpu_count <= os::processor_count(), "sanity check");
  return cpu_count;
}

int os::Linux::active_processor_count() {
  return get_active_processor_count();
}

// Determine the active processor count from one of
// three different sources:
//
// 1. User option -XX:ActiveProcessorCount
// 2. kernel os calls (sched_getaffinity or sysconf(_SC_NPROCESSORS_ONLN)
// 3. extracted from cgroup cpu subsystem (shares and quotas)
//
// Option 1, if specified, will always override.
// If the cgroup subsystem is active and configured, we
// will return the min of the cgroup and option 2 results.
// This is required since tools, such as numactl, that
// alter cpu affinity do not update cgroup subsystem
// cpuset configuration files.
int os::active_processor_count() {
  // User has overridden the number of active processors
  if (ActiveProcessorCount > 0) {
    log_trace(os)("active_processor_count: "
                  "active processor count set by user : %d",
                  ActiveProcessorCount);
    return ActiveProcessorCount;
  }

  int active_cpus;
  if (OSContainer::is_containerized()) {
    active_cpus = OSContainer::active_processor_count();
    log_trace(os)("active_processor_count: determined by OSContainer: %d",
                   active_cpus);
  } else {
    active_cpus = os::Linux::active_processor_count();
  }

  return active_cpus;
}

static bool should_warn_invalid_processor_id() {
  if (os::processor_count() == 1) {
    // Don't warn if we only have one processor
    return false;
  }

  static volatile int warn_once = 1;

  if (Atomic::load(&warn_once) == 0 ||
      Atomic::xchg(&warn_once, 0) == 0) {
    // Don't warn more than once
    return false;
  }

  return true;
}

uint os::processor_id() {
  const int id = Linux::sched_getcpu();

  if (id < processor_count()) {
    return (uint)id;
  }

  // Some environments (e.g. openvz containers and the rr debugger) incorrectly
  // report a processor id that is higher than the number of processors available.
  // This is problematic, for example, when implementing CPU-local data structures,
  // where the processor id is used to index into an array of length processor_count().
  // If this happens we return 0 here. This is is safe since we always have at least
  // one processor, but it's not optimal for performance if we're actually executing
  // in an environment with more than one processor.
  if (should_warn_invalid_processor_id()) {
    log_warning(os)("Invalid processor id reported by the operating system "
                    "(got processor id %d, valid processor id range is 0-%d)",
                    id, processor_count() - 1);
    log_warning(os)("Falling back to assuming processor id is 0. "
                    "This could have a negative impact on performance.");
  }

  return 0;
}

void os::set_native_thread_name(const char *name) {
  if (Linux::_pthread_setname_np) {
    char buf [16]; // according to glibc manpage, 16 chars incl. '/0'
    snprintf(buf, sizeof(buf), "%s", name);
    buf[sizeof(buf) - 1] = '\0';
    const int rc = Linux::_pthread_setname_np(pthread_self(), buf);
    // ERANGE should not happen; all other errors should just be ignored.
    assert(rc != ERANGE, "pthread_setname_np failed");
  }
}

////////////////////////////////////////////////////////////////////////////////
// debug support

bool os::find(address addr, outputStream* st) {
  Dl_info dlinfo;
  memset(&dlinfo, 0, sizeof(dlinfo));
  if (dladdr(addr, &dlinfo) != 0) {
    st->print(PTR_FORMAT ": ", p2i(addr));
    if (dlinfo.dli_sname != nullptr && dlinfo.dli_saddr != nullptr) {
      st->print("%s+" PTR_FORMAT, dlinfo.dli_sname,
                p2i(addr) - p2i(dlinfo.dli_saddr));
    } else if (dlinfo.dli_fbase != nullptr) {
      st->print("<offset " PTR_FORMAT ">", p2i(addr) - p2i(dlinfo.dli_fbase));
    } else {
      st->print("<absolute address>");
    }
    if (dlinfo.dli_fname != nullptr) {
      st->print(" in %s", dlinfo.dli_fname);
    }
    if (dlinfo.dli_fbase != nullptr) {
      st->print(" at " PTR_FORMAT, p2i(dlinfo.dli_fbase));
    }
    st->cr();

    if (Verbose) {
      // decode some bytes around the PC
      address begin = clamp_address_in_page(addr-40, addr, os::vm_page_size());
      address end   = clamp_address_in_page(addr+40, addr, os::vm_page_size());
      address       lowest = (address) dlinfo.dli_sname;
      if (!lowest)  lowest = (address) dlinfo.dli_fbase;
      if (begin < lowest)  begin = lowest;
      Dl_info dlinfo2;
      if (dladdr(end, &dlinfo2) != 0 && dlinfo2.dli_saddr != dlinfo.dli_saddr
          && end > dlinfo2.dli_saddr && dlinfo2.dli_saddr > begin) {
        end = (address) dlinfo2.dli_saddr;
      }
      Disassembler::decode(begin, end, st);
    }
    return true;
  }
  return false;
}

////////////////////////////////////////////////////////////////////////////////
// misc

// This does not do anything on Linux. This is basically a hook for being
// able to use structured exception handling (thread-local exception filters)
// on, e.g., Win32.
void
os::os_exception_wrapper(java_call_t f, JavaValue* value, const methodHandle& method,
                         JavaCallArguments* args, JavaThread* thread) {
  f(value, method, args, thread);
}

// This code originates from JDK's sysOpen and open64_w
// from src/solaris/hpi/src/system_md.c

int os::open(const char *path, int oflag, int mode) {
  if (strlen(path) > MAX_PATH - 1) {
    errno = ENAMETOOLONG;
    return -1;
  }

  // All file descriptors that are opened in the Java process and not
  // specifically destined for a subprocess should have the close-on-exec
  // flag set.  If we don't set it, then careless 3rd party native code
  // might fork and exec without closing all appropriate file descriptors
  // (e.g. as we do in closeDescriptors in UNIXProcess.c), and this in
  // turn might:
  //
  // - cause end-of-file to fail to be detected on some file
  //   descriptors, resulting in mysterious hangs, or
  //
  // - might cause an fopen in the subprocess to fail on a system
  //   suffering from bug 1085341.
  //
  // (Yes, the default setting of the close-on-exec flag is a Unix
  // design flaw)
  //
  // See:
  // 1085341: 32-bit stdio routines should support file descriptors >255
  // 4843136: (process) pipe file descriptor from Runtime.exec not being closed
  // 6339493: (process) Runtime.exec does not close all file descriptors on Solaris 9
  //
  // Modern Linux kernels (after 2.6.23 2007) support O_CLOEXEC with open().
  // O_CLOEXEC is preferable to using FD_CLOEXEC on an open file descriptor
  // because it saves a system call and removes a small window where the flag
  // is unset.  On ancient Linux kernels the O_CLOEXEC flag will be ignored
  // and we fall back to using FD_CLOEXEC (see below).
#ifdef O_CLOEXEC
  oflag |= O_CLOEXEC;
#endif

  int fd = ::open(path, oflag, mode);
  if (fd == -1) return -1;

  //If the open succeeded, the file might still be a directory
  {
    struct stat buf;
    int ret = ::fstat(fd, &buf);
    int st_mode = buf.st_mode;

    if (ret != -1) {
      if ((st_mode & S_IFMT) == S_IFDIR) {
        errno = EISDIR;
        ::close(fd);
        return -1;
      }
    } else {
      ::close(fd);
      return -1;
    }
  }

#ifdef FD_CLOEXEC
  // Validate that the use of the O_CLOEXEC flag on open above worked.
  // With recent kernels, we will perform this check exactly once.
  static sig_atomic_t O_CLOEXEC_is_known_to_work = 0;
  if (!O_CLOEXEC_is_known_to_work) {
    int flags = ::fcntl(fd, F_GETFD);
    if (flags != -1) {
      if ((flags & FD_CLOEXEC) != 0)
        O_CLOEXEC_is_known_to_work = 1;
      else
        ::fcntl(fd, F_SETFD, flags | FD_CLOEXEC);
    }
  }
#endif

  return fd;
}

// return current position of file pointer
jlong os::current_file_offset(int fd) {
  return (jlong)::lseek(fd, (off_t)0, SEEK_CUR);
}

// move file pointer to the specified offset
jlong os::seek_to_file_offset(int fd, jlong offset) {
  return (jlong)::lseek(fd, (off_t)offset, SEEK_SET);
}

static jlong slow_thread_cpu_time(Thread *thread, bool user_sys_cpu_time);

static jlong fast_cpu_time(Thread *thread) {
    clockid_t clockid;
    int rc = os::Linux::pthread_getcpuclockid(thread->osthread()->pthread_id(),
                                              &clockid);
    if (rc == 0) {
      return os::Linux::fast_thread_cpu_time(clockid);
    } else {
      // It's possible to encounter a terminated native thread that failed
      // to detach itself from the VM - which should result in ESRCH.
      assert_status(rc == ESRCH, rc, "pthread_getcpuclockid failed");
      return -1;
    }
}

// current_thread_cpu_time(bool) and thread_cpu_time(Thread*, bool)
// are used by JVM M&M and JVMTI to get user+sys or user CPU time
// of a thread.
//
// current_thread_cpu_time() and thread_cpu_time(Thread*) returns
// the fast estimate available on the platform.

jlong os::current_thread_cpu_time() {
  if (os::Linux::supports_fast_thread_cpu_time()) {
    return os::Linux::fast_thread_cpu_time(CLOCK_THREAD_CPUTIME_ID);
  } else {
    // return user + sys since the cost is the same
    return slow_thread_cpu_time(Thread::current(), true /* user + sys */);
  }
}

jlong os::thread_cpu_time(Thread* thread) {
  // consistent with what current_thread_cpu_time() returns
  if (os::Linux::supports_fast_thread_cpu_time()) {
    return fast_cpu_time(thread);
  } else {
    return slow_thread_cpu_time(thread, true /* user + sys */);
  }
}

jlong os::current_thread_cpu_time(bool user_sys_cpu_time) {
  if (user_sys_cpu_time && os::Linux::supports_fast_thread_cpu_time()) {
    return os::Linux::fast_thread_cpu_time(CLOCK_THREAD_CPUTIME_ID);
  } else {
    return slow_thread_cpu_time(Thread::current(), user_sys_cpu_time);
  }
}

jlong os::thread_cpu_time(Thread *thread, bool user_sys_cpu_time) {
  if (user_sys_cpu_time && os::Linux::supports_fast_thread_cpu_time()) {
    return fast_cpu_time(thread);
  } else {
    return slow_thread_cpu_time(thread, user_sys_cpu_time);
  }
}

//  -1 on error.
static jlong slow_thread_cpu_time(Thread *thread, bool user_sys_cpu_time) {
  pid_t  tid = thread->osthread()->thread_id();
  char *s;
  char stat[2048];
  size_t statlen;
  char proc_name[64];
  int count;
  long sys_time, user_time;
  char cdummy;
  int idummy;
  long ldummy;
  FILE *fp;

  snprintf(proc_name, 64, "/proc/self/task/%d/stat", tid);
  fp = os::fopen(proc_name, "r");
  if (fp == nullptr) return -1;
  statlen = fread(stat, 1, 2047, fp);
  stat[statlen] = '\0';
  fclose(fp);

  // Skip pid and the command string. Note that we could be dealing with
  // weird command names, e.g. user could decide to rename java launcher
  // to "java 1.4.2 :)", then the stat file would look like
  //                1234 (java 1.4.2 :)) R ... ...
  // We don't really need to know the command string, just find the last
  // occurrence of ")" and then start parsing from there. See bug 4726580.
  s = strrchr(stat, ')');
  if (s == nullptr) return -1;

  // Skip blank chars
  do { s++; } while (s && isspace((unsigned char) *s));

  count = sscanf(s,"%c %d %d %d %d %d %lu %lu %lu %lu %lu %lu %lu",
                 &cdummy, &idummy, &idummy, &idummy, &idummy, &idummy,
                 &ldummy, &ldummy, &ldummy, &ldummy, &ldummy,
                 &user_time, &sys_time);
  if (count != 13) return -1;
  if (user_sys_cpu_time) {
    return ((jlong)sys_time + (jlong)user_time) * (1000000000 / clock_tics_per_sec);
  } else {
    return (jlong)user_time * (1000000000 / clock_tics_per_sec);
  }
}

void os::current_thread_cpu_time_info(jvmtiTimerInfo *info_ptr) {
  info_ptr->max_value = ALL_64_BITS;       // will not wrap in less than 64 bits
  info_ptr->may_skip_backward = false;     // elapsed time not wall time
  info_ptr->may_skip_forward = false;      // elapsed time not wall time
  info_ptr->kind = JVMTI_TIMER_TOTAL_CPU;  // user+system time is returned
}

void os::thread_cpu_time_info(jvmtiTimerInfo *info_ptr) {
  info_ptr->max_value = ALL_64_BITS;       // will not wrap in less than 64 bits
  info_ptr->may_skip_backward = false;     // elapsed time not wall time
  info_ptr->may_skip_forward = false;      // elapsed time not wall time
  info_ptr->kind = JVMTI_TIMER_TOTAL_CPU;  // user+system time is returned
}

bool os::is_thread_cpu_time_supported() {
  return true;
}

// System loadavg support.  Returns -1 if load average cannot be obtained.
// Linux doesn't yet have a (official) notion of processor sets,
// so just return the system wide load average.
int os::loadavg(double loadavg[], int nelem) {
  return ::getloadavg(loadavg, nelem);
}

// Get the default path to the core file
// Returns the length of the string
int os::get_core_path(char* buffer, size_t bufferSize) {
  /*
   * Max length of /proc/sys/kernel/core_pattern is 128 characters.
   * See https://www.kernel.org/doc/Documentation/sysctl/kernel.txt
   */
  const int core_pattern_len = 129;
  char core_pattern[core_pattern_len] = {0};

  int core_pattern_file = ::open("/proc/sys/kernel/core_pattern", O_RDONLY);
  if (core_pattern_file == -1) {
    return -1;
  }

  ssize_t ret = ::read(core_pattern_file, core_pattern, core_pattern_len);
  ::close(core_pattern_file);
  if (ret <= 0 || ret >= core_pattern_len || core_pattern[0] == '\n') {
    return -1;
  }
  if (core_pattern[ret-1] == '\n') {
    core_pattern[ret-1] = '\0';
  } else {
    core_pattern[ret] = '\0';
  }

  // Replace the %p in the core pattern with the process id. NOTE: we do this
  // only if the pattern doesn't start with "|", and we support only one %p in
  // the pattern.
  char *pid_pos = strstr(core_pattern, "%p");
  const char* tail = (pid_pos != nullptr) ? (pid_pos + 2) : "";  // skip over the "%p"
  int written;

  if (core_pattern[0] == '/') {
    if (pid_pos != nullptr) {
      *pid_pos = '\0';
      written = jio_snprintf(buffer, bufferSize, "%s%d%s", core_pattern,
                             current_process_id(), tail);
    } else {
      written = jio_snprintf(buffer, bufferSize, "%s", core_pattern);
    }
  } else {
    char cwd[PATH_MAX];

    const char* p = get_current_directory(cwd, PATH_MAX);
    if (p == nullptr) {
      return -1;
    }

    if (core_pattern[0] == '|') {
      written = jio_snprintf(buffer, bufferSize,
                             "\"%s\" (or dumping to %s/core.%d)",
                             &core_pattern[1], p, current_process_id());
    } else if (pid_pos != nullptr) {
      *pid_pos = '\0';
      written = jio_snprintf(buffer, bufferSize, "%s/%s%d%s", p, core_pattern,
                             current_process_id(), tail);
    } else {
      written = jio_snprintf(buffer, bufferSize, "%s/%s", p, core_pattern);
    }
  }

  if (written < 0) {
    return -1;
  }

  if (((size_t)written < bufferSize) && (pid_pos == nullptr) && (core_pattern[0] != '|')) {
    int core_uses_pid_file = ::open("/proc/sys/kernel/core_uses_pid", O_RDONLY);

    if (core_uses_pid_file != -1) {
      char core_uses_pid = 0;
      ssize_t ret = ::read(core_uses_pid_file, &core_uses_pid, 1);
      ::close(core_uses_pid_file);

      if (core_uses_pid == '1') {
        jio_snprintf(buffer + written, bufferSize - written,
                                          ".%d", current_process_id());
      }
    }
  }

  return checked_cast<int>(strlen(buffer));
}

bool os::start_debugging(char *buf, int buflen) {
  int len = (int)strlen(buf);
  char *p = &buf[len];

  jio_snprintf(p, buflen-len,
               "\n\n"
               "Do you want to debug the problem?\n\n"
               "To debug, run 'gdb /proc/%d/exe %d'; then switch to thread " UINTX_FORMAT " (" INTPTR_FORMAT ")\n"
               "Enter 'yes' to launch gdb automatically (PATH must include gdb)\n"
               "Otherwise, press RETURN to abort...",
               os::current_process_id(), os::current_process_id(),
               os::current_thread_id(), os::current_thread_id());

  bool yes = os::message_box("Unexpected Error", buf);

  if (yes) {
    // yes, user asked VM to launch debugger
    jio_snprintf(buf, sizeof(char)*buflen, "gdb /proc/%d/exe %d",
                 os::current_process_id(), os::current_process_id());

    os::fork_and_exec(buf);
    yes = false;
  }
  return yes;
}


// Java/Compiler thread:
//
//   Low memory addresses
// P0 +------------------------+
//    |                        |\  Java thread created by VM does not have glibc
//    |    glibc guard page    | - guard page, attached Java thread usually has
//    |                        |/  1 glibc guard page.
// P1 +------------------------+ Thread::stack_base() - Thread::stack_size()
//    |                        |\
//    |  HotSpot Guard Pages   | - red, yellow and reserved pages
//    |                        |/
//    +------------------------+ StackOverflow::stack_reserved_zone_base()
//    |                        |\
//    |      Normal Stack      | -
//    |                        |/
// P2 +------------------------+ Thread::stack_base()
//
// Non-Java thread:
//
//   Low memory addresses
// P0 +------------------------+
//    |                        |\
//    |  glibc guard page      | - usually 1 page
//    |                        |/
// P1 +------------------------+ Thread::stack_base() - Thread::stack_size()
//    |                        |\
//    |      Normal Stack      | -
//    |                        |/
// P2 +------------------------+ Thread::stack_base()
//
// ** P1 (aka bottom) and size are the address and stack size
//    returned from pthread_attr_getstack().
// ** P2 (aka stack top or base) = P1 + size
// ** If adjustStackSizeForGuardPages() is true the guard pages have been taken
//    out of the stack size given in pthread_attr. We work around this for
//    threads created by the VM. We adjust bottom to be P1 and size accordingly.
//
#ifndef ZERO
void os::current_stack_base_and_size(address* base, size_t* size) {
  address bottom;
  if (os::is_primordial_thread()) {
    // primordial thread needs special handling because pthread_getattr_np()
    // may return bogus value.
    bottom = os::Linux::initial_thread_stack_bottom();
    *size = os::Linux::initial_thread_stack_size();
    *base = bottom + *size;
  } else {
    pthread_attr_t attr;

    int rslt = pthread_getattr_np(pthread_self(), &attr);

    // JVM needs to know exact stack location, abort if it fails
    if (rslt != 0) {
      if (rslt == ENOMEM) {
        vm_exit_out_of_memory(0, OOM_MMAP_ERROR, "pthread_getattr_np");
      } else {
        fatal("pthread_getattr_np failed with error = %d", rslt);
      }
    }

    if (pthread_attr_getstack(&attr, (void **)&bottom, size) != 0) {
      fatal("Cannot locate current stack attributes!");
    }

    *base = bottom + *size;

    if (os::Linux::adjustStackSizeForGuardPages()) {
      size_t guard_size = 0;
      rslt = pthread_attr_getguardsize(&attr, &guard_size);
      if (rslt != 0) {
        fatal("pthread_attr_getguardsize failed with error = %d", rslt);
      }
      bottom += guard_size;
      *size  -= guard_size;
    }

    pthread_attr_destroy(&attr);
  }
  assert(os::current_stack_pointer() >= bottom &&
         os::current_stack_pointer() < *base, "just checking");
}

#endif

static inline struct timespec get_mtime(const char* filename) {
  struct stat st;
  int ret = os::stat(filename, &st);
  assert(ret == 0, "failed to stat() file '%s': %s", filename, os::strerror(errno));
  return st.st_mtim;
}

int os::compare_file_modified_times(const char* file1, const char* file2) {
  struct timespec filetime1 = get_mtime(file1);
  struct timespec filetime2 = get_mtime(file2);
  int diff = primitive_compare(filetime1.tv_sec, filetime2.tv_sec);
  if (diff == 0) {
    diff = primitive_compare(filetime1.tv_nsec, filetime2.tv_nsec);
  }
  return diff;
}

bool os::supports_map_sync() {
  return true;
}

void os::print_memory_mappings(char* addr, size_t bytes, outputStream* st) {
  // Note: all ranges are "[..)"
  unsigned long long start = (unsigned long long)addr;
  unsigned long long end = start + bytes;
  FILE* f = os::fopen("/proc/self/maps", "r");
  int num_found = 0;
  if (f != nullptr) {
    st->print_cr("Range [%llx-%llx) contains: ", start, end);
    char line[512];
    while(fgets(line, sizeof(line), f) == line) {
      unsigned long long segment_start = 0;
      unsigned long long segment_end = 0;
      if (::sscanf(line, "%llx-%llx", &segment_start, &segment_end) == 2) {
        // Lets print out every range which touches ours.
        if (segment_start < end && segment_end > start) {
          num_found ++;
          st->print("%s", line); // line includes \n
        }
      }
    }
    ::fclose(f);
    if (num_found == 0) {
      st->print_cr("nothing.");
    }
  }
}

#ifdef __GLIBC__
void os::Linux::get_mallinfo(glibc_mallinfo* out, bool* might_have_wrapped) {
  if (g_mallinfo2) {
    new_mallinfo mi = g_mallinfo2();
    out->arena = mi.arena;
    out->ordblks = mi.ordblks;
    out->smblks = mi.smblks;
    out->hblks = mi.hblks;
    out->hblkhd = mi.hblkhd;
    out->usmblks = mi.usmblks;
    out->fsmblks = mi.fsmblks;
    out->uordblks = mi.uordblks;
    out->fordblks = mi.fordblks;
    out->keepcost =  mi.keepcost;
    *might_have_wrapped = false;
  } else if (g_mallinfo) {
    old_mallinfo mi = g_mallinfo();
    // glibc reports unsigned 32-bit sizes in int form. First make unsigned, then extend.
    out->arena = (size_t)(unsigned)mi.arena;
    out->ordblks = (size_t)(unsigned)mi.ordblks;
    out->smblks = (size_t)(unsigned)mi.smblks;
    out->hblks = (size_t)(unsigned)mi.hblks;
    out->hblkhd = (size_t)(unsigned)mi.hblkhd;
    out->usmblks = (size_t)(unsigned)mi.usmblks;
    out->fsmblks = (size_t)(unsigned)mi.fsmblks;
    out->uordblks = (size_t)(unsigned)mi.uordblks;
    out->fordblks = (size_t)(unsigned)mi.fordblks;
    out->keepcost = (size_t)(unsigned)mi.keepcost;
    *might_have_wrapped = NOT_LP64(false) LP64_ONLY(true);
  } else {
    // We should have either mallinfo or mallinfo2
    ShouldNotReachHere();
  }
}

int os::Linux::malloc_info(FILE* stream) {
  if (g_malloc_info == nullptr) {
    return -2;
  }
  return g_malloc_info(0, stream);
}
#endif // __GLIBC__

bool os::trim_native_heap(os::size_change_t* rss_change) {
#ifdef __GLIBC__
  os::Linux::meminfo_t info1;
  os::Linux::meminfo_t info2;

  bool have_info1 = rss_change != nullptr &&
                    os::Linux::query_process_memory_info(&info1);
  ::malloc_trim(0);
  bool have_info2 = rss_change != nullptr && have_info1 &&
                    os::Linux::query_process_memory_info(&info2);
  ssize_t delta = (ssize_t) -1;
  if (rss_change != nullptr) {
    if (have_info1 && have_info2 &&
        info1.vmrss != -1 && info2.vmrss != -1 &&
        info1.vmswap != -1 && info2.vmswap != -1) {
      // Note: query_process_memory_info returns values in K
      rss_change->before = (info1.vmrss + info1.vmswap) * K;
      rss_change->after = (info2.vmrss + info2.vmswap) * K;
    } else {
      rss_change->after = rss_change->before = SIZE_MAX;
    }
  }

  return true;
#else
  return false; // musl
#endif
}

bool os::pd_dll_unload(void* libhandle, char* ebuf, int ebuflen) {

  if (ebuf && ebuflen > 0) {
    ebuf[0] = '\0';
    ebuf[ebuflen - 1] = '\0';
  }

  bool res = (0 == ::dlclose(libhandle));
  if (!res) {
    // error analysis when dlopen fails
    const char* error_report = ::dlerror();
    if (error_report == nullptr) {
      error_report = "dlerror returned no error description";
    }
    if (ebuf != nullptr && ebuflen > 0) {
      snprintf(ebuf, ebuflen - 1, "%s", error_report);
    }
  }

  return res;
} // end: os::pd_dll_unload()<|MERGE_RESOLUTION|>--- conflicted
+++ resolved
@@ -1,12 +1,7 @@
 /*
-<<<<<<< HEAD
- * Copyright (c) 1999, 2023, Oracle and/or its affiliates. All rights reserved.
- * Copyright (c) 2015, 2022 SAP SE. All rights reserved.
- * Copyright (c) 2017, 2022, Azul Systems, Inc. All rights reserved.
-=======
  * Copyright (c) 1999, 2024, Oracle and/or its affiliates. All rights reserved.
  * Copyright (c) 2015, 2024 SAP SE. All rights reserved.
->>>>>>> e7c5bf45
+ * Copyright (c) 2017, 2022, Azul Systems, Inc. All rights reserved.
  * DO NOT ALTER OR REMOVE COPYRIGHT NOTICES OR THIS FILE HEADER.
  *
  * This code is free software; you can redistribute it and/or modify it
@@ -73,11 +68,8 @@
 #include "runtime/vm_version.hpp"
 #include "semaphore_posix.hpp"
 #include "services/runtimeService.hpp"
-<<<<<<< HEAD
 #include "services/writeableFlags.hpp"
-=======
 #include "signals_posix.hpp"
->>>>>>> e7c5bf45
 #include "utilities/align.hpp"
 #include "utilities/checkedCast.hpp"
 #include "utilities/debug.hpp"
@@ -96,20 +88,14 @@
 #endif
 
 // put OS-includes here
-<<<<<<< HEAD
 # include <arpa/inet.h>
-=======
 # include <ctype.h>
 # include <stdlib.h>
->>>>>>> e7c5bf45
 # include <sys/types.h>
 # include <sys/mman.h>
 # include <sys/select.h>
-<<<<<<< HEAD
+# include <sys/sendfile.h>
 # include <sys/sysmacros.h>
-=======
-# include <sys/sendfile.h>
->>>>>>> e7c5bf45
 # include <pthread.h>
 # include <signal.h>
 # include <endian.h>
@@ -526,18 +512,13 @@
                      "Java may be unstable running multithreaded in a chroot "
                      "environment on Linux when /proc filesystem is not mounted.";
 
-<<<<<<< HEAD
 void os::Linux::initialize_processor_count() {
-  set_processor_count(sysconf(_SC_NPROCESSORS_CONF));
+  set_processor_count((int) sysconf(_SC_NPROCESSORS_CONF));
   assert(processor_count() > 0, "linux error");
 }
 
 void os::Linux::initialize_system_info() {
   initialize_processor_count();
-=======
-void os::Linux::initialize_system_info() {
-  set_processor_count((int)sysconf(_SC_NPROCESSORS_CONF));
->>>>>>> e7c5bf45
   if (processor_count() == 1) {
     pid_t pid = os::Linux::gettid();
     char fname[32];
