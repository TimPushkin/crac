/*
<<<<<<< HEAD
 * Copyright (c) 1999, 2019, Oracle and/or its affiliates. All rights reserved.
 * Copyright (c) 2017, 2020, Azul Systems, Inc. All rights reserved.
=======
 * Copyright (c) 1999, 2021, Oracle and/or its affiliates. All rights reserved.
>>>>>>> dfacda48
 * DO NOT ALTER OR REMOVE COPYRIGHT NOTICES OR THIS FILE HEADER.
 *
 * This code is free software; you can redistribute it and/or modify it
 * under the terms of the GNU General Public License version 2 only, as
 * published by the Free Software Foundation.
 *
 * This code is distributed in the hope that it will be useful, but WITHOUT
 * ANY WARRANTY; without even the implied warranty of MERCHANTABILITY or
 * FITNESS FOR A PARTICULAR PURPOSE.  See the GNU General Public License
 * version 2 for more details (a copy is included in the LICENSE file that
 * accompanied this code).
 *
 * You should have received a copy of the GNU General Public License version
 * 2 along with this work; if not, write to the Free Software Foundation,
 * Inc., 51 Franklin St, Fifth Floor, Boston, MA 02110-1301 USA.
 *
 * Please contact Oracle, 500 Oracle Parkway, Redwood Shores, CA 94065 USA
 * or visit www.oracle.com if you need additional information or have any
 * questions.
 *
 */

#ifndef OS_LINUX_OS_LINUX_HPP
#define OS_LINUX_OS_LINUX_HPP

// Linux_OS defines the interface to Linux operating systems

// Information about the protection of the page at address '0' on this os.
static bool zero_page_read_protected() { return true; }

class Linux {
  friend class CgroupSubsystem;
  friend class os;
  friend class OSContainer;
  friend class TestReserveMemorySpecial;

  static int (*_pthread_getcpuclockid)(pthread_t, clockid_t *);
  static int (*_pthread_setname_np)(pthread_t, const char*);

  static address   _initial_thread_stack_bottom;
  static uintptr_t _initial_thread_stack_size;

  static const char *_libc_version;
  static const char *_libpthread_version;

  static bool _supports_fast_thread_cpu_time;

  static GrowableArray<int>* _cpu_to_node;
  static GrowableArray<int>* _nindex_to_node;

  static size_t _default_large_page_size;

 protected:

  static julong _physical_memory;
  static pthread_t _main_thread;
  static int _page_size;

  static julong available_memory();
  static julong physical_memory() { return _physical_memory; }
  static void set_physical_memory(julong phys_mem) { _physical_memory = phys_mem; }
  static int active_processor_count();

  static void initialize_system_info();

  static int commit_memory_impl(char* addr, size_t bytes, bool exec);
  static int commit_memory_impl(char* addr, size_t bytes,
                                size_t alignment_hint, bool exec);

  static void set_libc_version(const char *s)       { _libc_version = s; }
  static void set_libpthread_version(const char *s) { _libpthread_version = s; }

  static void rebuild_cpu_to_node_map();
  static void rebuild_nindex_to_node_map();
  static GrowableArray<int>* cpu_to_node()    { return _cpu_to_node; }
  static GrowableArray<int>* nindex_to_node()  { return _nindex_to_node; }

  static size_t default_large_page_size();
  static size_t scan_default_large_page_size();
  static os::PageSizes scan_multiple_page_support();

  static bool setup_large_page_type(size_t page_size);
  static bool transparent_huge_pages_sanity_check(bool warn, size_t pages_size);
  static bool hugetlbfs_sanity_check(bool warn, size_t page_size);
  static bool shm_hugetlbfs_sanity_check(bool warn, size_t page_size);

  static int hugetlbfs_page_size_flag(size_t page_size);

  static char* reserve_memory_special_shm(size_t bytes, size_t alignment, char* req_addr, bool exec);
  static char* reserve_memory_special_huge_tlbfs(size_t bytes, size_t alignment, size_t page_size, char* req_addr, bool exec);
  static bool commit_memory_special(size_t bytes, size_t page_size, char* req_addr, bool exec);

  static bool release_memory_special_impl(char* base, size_t bytes);
  static bool release_memory_special_shm(char* base, size_t bytes);
  static bool release_memory_special_huge_tlbfs(char* base, size_t bytes);

  static void print_process_memory_info(outputStream* st);
  static void print_system_memory_info(outputStream* st);
  static bool print_container_info(outputStream* st);
  static void print_steal_info(outputStream* st);
  static void print_distro_info(outputStream* st);
  static void print_libversion_info(outputStream* st);
  static void print_proc_sys_info(outputStream* st);
  static bool print_ld_preload_file(outputStream* st);
  static void print_uptime_info(outputStream* st);

 public:
  struct CPUPerfTicks {
    uint64_t used;
    uint64_t usedKernel;
    uint64_t total;
    uint64_t steal;
    bool     has_steal_ticks;
  };

  // which_logical_cpu=-1 returns accumulated ticks for all cpus.
  static bool get_tick_information(CPUPerfTicks* pticks, int which_logical_cpu);
  static bool _stack_is_executable;
  static void *dlopen_helper(const char *name, char *ebuf, int ebuflen);
  static void *dll_load_in_vmthread(const char *name, char *ebuf, int ebuflen);

  static void init_thread_fpu_state();
  static int  get_fpu_control_word();
  static void set_fpu_control_word(int fpu_control);
  static pthread_t main_thread(void)                                { return _main_thread; }
  // returns kernel thread id (similar to LWP id on Solaris), which can be
  // used to access /proc
  static pid_t gettid();

  static address   initial_thread_stack_bottom(void)                { return _initial_thread_stack_bottom; }
  static uintptr_t initial_thread_stack_size(void)                  { return _initial_thread_stack_size; }

  static int page_size(void)                                        { return _page_size; }
  static void set_page_size(int val)                                { _page_size = val; }

  static intptr_t* ucontext_get_sp(const ucontext_t* uc);
  static intptr_t* ucontext_get_fp(const ucontext_t* uc);

  // GNU libc and libpthread version strings
  static const char *libc_version()           { return _libc_version; }
  static const char *libpthread_version()     { return _libpthread_version; }

  static void libpthread_init();
  static void sched_getcpu_init();
  static bool libnuma_init();
  static void* libnuma_dlsym(void* handle, const char* name);
  // libnuma v2 (libnuma_1.2) symbols
  static void* libnuma_v2_dlsym(void* handle, const char* name);

  // Return default guard size for the specified thread type
  static size_t default_guard_size(os::ThreadType thr_type);

  static void capture_initial_stack(size_t max_size);

  // Stack overflow handling
  static bool manually_expand_stack(JavaThread * t, address addr);

  // fast POSIX clocks support
  static void fast_thread_clock_init(void);

  static int pthread_getcpuclockid(pthread_t tid, clockid_t *clock_id) {
    return _pthread_getcpuclockid ? _pthread_getcpuclockid(tid, clock_id) : -1;
  }

  static bool supports_fast_thread_cpu_time() {
    return _supports_fast_thread_cpu_time;
  }

  static jlong fast_thread_cpu_time(clockid_t clockid);

<<<<<<< HEAD
  static void vm_create_start();
  static bool prepare_checkpoint();
  static Handle checkpoint(TRAPS);
  static void restore();
  static void register_persistent_fd(int fd, int st_dev, int st_ino);
  static void deregister_persistent_fd(int fd, int st_dev, int st_ino);
=======
  // Determine if the vmid is the parent pid for a child in a PID namespace.
  // Return the namespace pid if so, otherwise -1.
  static int get_namespace_pid(int vmid);
>>>>>>> dfacda48

  // Stack repair handling

  // none present

 private:
  static void numa_init();
  static void expand_stack_to(address bottom);

  typedef int (*sched_getcpu_func_t)(void);
  typedef int (*numa_node_to_cpus_func_t)(int node, unsigned long *buffer, int bufferlen);
  typedef int (*numa_node_to_cpus_v2_func_t)(int node, void *mask);
  typedef int (*numa_max_node_func_t)(void);
  typedef int (*numa_num_configured_nodes_func_t)(void);
  typedef int (*numa_available_func_t)(void);
  typedef int (*numa_tonode_memory_func_t)(void *start, size_t size, int node);
  typedef void (*numa_interleave_memory_func_t)(void *start, size_t size, unsigned long *nodemask);
  typedef void (*numa_interleave_memory_v2_func_t)(void *start, size_t size, struct bitmask* mask);
  typedef struct bitmask* (*numa_get_membind_func_t)(void);
  typedef struct bitmask* (*numa_get_interleave_mask_func_t)(void);
  typedef long (*numa_move_pages_func_t)(int pid, unsigned long count, void **pages, const int *nodes, int *status, int flags);
  typedef void (*numa_set_preferred_func_t)(int node);
  typedef void (*numa_set_bind_policy_func_t)(int policy);
  typedef int (*numa_bitmask_isbitset_func_t)(struct bitmask *bmp, unsigned int n);
  typedef int (*numa_distance_func_t)(int node1, int node2);

  static sched_getcpu_func_t _sched_getcpu;
  static numa_node_to_cpus_func_t _numa_node_to_cpus;
  static numa_node_to_cpus_v2_func_t _numa_node_to_cpus_v2;
  static numa_max_node_func_t _numa_max_node;
  static numa_num_configured_nodes_func_t _numa_num_configured_nodes;
  static numa_available_func_t _numa_available;
  static numa_tonode_memory_func_t _numa_tonode_memory;
  static numa_interleave_memory_func_t _numa_interleave_memory;
  static numa_interleave_memory_v2_func_t _numa_interleave_memory_v2;
  static numa_set_bind_policy_func_t _numa_set_bind_policy;
  static numa_bitmask_isbitset_func_t _numa_bitmask_isbitset;
  static numa_distance_func_t _numa_distance;
  static numa_get_membind_func_t _numa_get_membind;
  static numa_get_interleave_mask_func_t _numa_get_interleave_mask;
  static numa_move_pages_func_t _numa_move_pages;
  static numa_set_preferred_func_t _numa_set_preferred;
  static unsigned long* _numa_all_nodes;
  static struct bitmask* _numa_all_nodes_ptr;
  static struct bitmask* _numa_nodes_ptr;
  static struct bitmask* _numa_interleave_bitmask;
  static struct bitmask* _numa_membind_bitmask;

  static void set_sched_getcpu(sched_getcpu_func_t func) { _sched_getcpu = func; }
  static void set_numa_node_to_cpus(numa_node_to_cpus_func_t func) { _numa_node_to_cpus = func; }
  static void set_numa_node_to_cpus_v2(numa_node_to_cpus_v2_func_t func) { _numa_node_to_cpus_v2 = func; }
  static void set_numa_max_node(numa_max_node_func_t func) { _numa_max_node = func; }
  static void set_numa_num_configured_nodes(numa_num_configured_nodes_func_t func) { _numa_num_configured_nodes = func; }
  static void set_numa_available(numa_available_func_t func) { _numa_available = func; }
  static void set_numa_tonode_memory(numa_tonode_memory_func_t func) { _numa_tonode_memory = func; }
  static void set_numa_interleave_memory(numa_interleave_memory_func_t func) { _numa_interleave_memory = func; }
  static void set_numa_interleave_memory_v2(numa_interleave_memory_v2_func_t func) { _numa_interleave_memory_v2 = func; }
  static void set_numa_set_bind_policy(numa_set_bind_policy_func_t func) { _numa_set_bind_policy = func; }
  static void set_numa_bitmask_isbitset(numa_bitmask_isbitset_func_t func) { _numa_bitmask_isbitset = func; }
  static void set_numa_distance(numa_distance_func_t func) { _numa_distance = func; }
  static void set_numa_get_membind(numa_get_membind_func_t func) { _numa_get_membind = func; }
  static void set_numa_get_interleave_mask(numa_get_interleave_mask_func_t func) { _numa_get_interleave_mask = func; }
  static void set_numa_move_pages(numa_move_pages_func_t func) { _numa_move_pages = func; }
  static void set_numa_set_preferred(numa_set_preferred_func_t func) { _numa_set_preferred = func; }
  static void set_numa_all_nodes(unsigned long* ptr) { _numa_all_nodes = ptr; }
  static void set_numa_all_nodes_ptr(struct bitmask **ptr) { _numa_all_nodes_ptr = (ptr == NULL ? NULL : *ptr); }
  static void set_numa_nodes_ptr(struct bitmask **ptr) { _numa_nodes_ptr = (ptr == NULL ? NULL : *ptr); }
  static void set_numa_interleave_bitmask(struct bitmask* ptr)     { _numa_interleave_bitmask = ptr ;   }
  static void set_numa_membind_bitmask(struct bitmask* ptr)        { _numa_membind_bitmask = ptr ;      }
  static int sched_getcpu_syscall(void);

  enum NumaAllocationPolicy{
    NotInitialized,
    Membind,
    Interleave
  };
  static NumaAllocationPolicy _current_numa_policy;

#ifdef __GLIBC__
  struct glibc_mallinfo {
    int arena;
    int ordblks;
    int smblks;
    int hblks;
    int hblkhd;
    int usmblks;
    int fsmblks;
    int uordblks;
    int fordblks;
    int keepcost;
  };

  struct glibc_mallinfo2 {
    size_t arena;
    size_t ordblks;
    size_t smblks;
    size_t hblks;
    size_t hblkhd;
    size_t usmblks;
    size_t fsmblks;
    size_t uordblks;
    size_t fordblks;
    size_t keepcost;
  };

  typedef struct glibc_mallinfo (*mallinfo_func_t)(void);
  typedef struct glibc_mallinfo2 (*mallinfo2_func_t)(void);

  static mallinfo_func_t _mallinfo;
  static mallinfo2_func_t _mallinfo2;
#endif

 public:
  static int sched_getcpu()  { return _sched_getcpu != NULL ? _sched_getcpu() : -1; }
  static int numa_node_to_cpus(int node, unsigned long *buffer, int bufferlen);
  static int numa_max_node() { return _numa_max_node != NULL ? _numa_max_node() : -1; }
  static int numa_num_configured_nodes() {
    return _numa_num_configured_nodes != NULL ? _numa_num_configured_nodes() : -1;
  }
  static int numa_available() { return _numa_available != NULL ? _numa_available() : -1; }
  static int numa_tonode_memory(void *start, size_t size, int node) {
    return _numa_tonode_memory != NULL ? _numa_tonode_memory(start, size, node) : -1;
  }

  static bool is_running_in_interleave_mode() {
    return _current_numa_policy == Interleave;
  }

  static void set_configured_numa_policy(NumaAllocationPolicy numa_policy) {
    _current_numa_policy = numa_policy;
  }

  static NumaAllocationPolicy identify_numa_policy() {
    for (int node = 0; node <= Linux::numa_max_node(); node++) {
      if (Linux::_numa_bitmask_isbitset(Linux::_numa_interleave_bitmask, node)) {
        return Interleave;
      }
    }
    return Membind;
  }

  static void numa_interleave_memory(void *start, size_t size) {
    // Prefer v2 API
    if (_numa_interleave_memory_v2 != NULL) {
      if (is_running_in_interleave_mode()) {
        _numa_interleave_memory_v2(start, size, _numa_interleave_bitmask);
      } else if (_numa_membind_bitmask != NULL) {
        _numa_interleave_memory_v2(start, size, _numa_membind_bitmask);
      }
    } else if (_numa_interleave_memory != NULL) {
      _numa_interleave_memory(start, size, _numa_all_nodes);
    }
  }
  static void numa_set_preferred(int node) {
    if (_numa_set_preferred != NULL) {
      _numa_set_preferred(node);
    }
  }
  static void numa_set_bind_policy(int policy) {
    if (_numa_set_bind_policy != NULL) {
      _numa_set_bind_policy(policy);
    }
  }
  static int numa_distance(int node1, int node2) {
    return _numa_distance != NULL ? _numa_distance(node1, node2) : -1;
  }
  static long numa_move_pages(int pid, unsigned long count, void **pages, const int *nodes, int *status, int flags) {
    return _numa_move_pages != NULL ? _numa_move_pages(pid, count, pages, nodes, status, flags) : -1;
  }
  static int get_node_by_cpu(int cpu_id);
  static int get_existing_num_nodes();
  // Check if numa node is configured (non-zero memory node).
  static bool is_node_in_configured_nodes(unsigned int n) {
    if (_numa_bitmask_isbitset != NULL && _numa_all_nodes_ptr != NULL) {
      return _numa_bitmask_isbitset(_numa_all_nodes_ptr, n);
    } else
      return false;
  }
  // Check if numa node exists in the system (including zero memory nodes).
  static bool is_node_in_existing_nodes(unsigned int n) {
    if (_numa_bitmask_isbitset != NULL && _numa_nodes_ptr != NULL) {
      return _numa_bitmask_isbitset(_numa_nodes_ptr, n);
    } else if (_numa_bitmask_isbitset != NULL && _numa_all_nodes_ptr != NULL) {
      // Not all libnuma API v2 implement numa_nodes_ptr, so it's not possible
      // to trust the API version for checking its absence. On the other hand,
      // numa_nodes_ptr found in libnuma 2.0.9 and above is the only way to get
      // a complete view of all numa nodes in the system, hence numa_nodes_ptr
      // is used to handle CPU and nodes on architectures (like PowerPC) where
      // there can exist nodes with CPUs but no memory or vice-versa and the
      // nodes may be non-contiguous. For most of the architectures, like
      // x86_64, numa_node_ptr presents the same node set as found in
      // numa_all_nodes_ptr so it's possible to use numa_all_nodes_ptr as a
      // substitute.
      return _numa_bitmask_isbitset(_numa_all_nodes_ptr, n);
    } else
      return false;
  }
  // Check if node is in bound node set.
  static bool is_node_in_bound_nodes(int node) {
    if (_numa_bitmask_isbitset != NULL) {
      if (is_running_in_interleave_mode()) {
        return _numa_bitmask_isbitset(_numa_interleave_bitmask, node);
      } else {
        return _numa_membind_bitmask != NULL ? _numa_bitmask_isbitset(_numa_membind_bitmask, node) : false;
      }
    }
    return false;
  }
  // Check if bound to only one numa node.
  // Returns true if bound to a single numa node, otherwise returns false.
  static bool is_bound_to_single_node() {
    int nodes = 0;
    unsigned int node = 0;
    unsigned int highest_node_number = 0;

    if (_numa_membind_bitmask != NULL && _numa_max_node != NULL && _numa_bitmask_isbitset != NULL) {
      highest_node_number = _numa_max_node();
    } else {
      return false;
    }

    for (node = 0; node <= highest_node_number; node++) {
      if (_numa_bitmask_isbitset(_numa_membind_bitmask, node)) {
        nodes++;
      }
    }

    if (nodes == 1) {
      return true;
    } else {
      return false;
    }
  }

  static const GrowableArray<int>* numa_nindex_to_node() {
    return _nindex_to_node;
  }
};

#endif // OS_LINUX_OS_LINUX_HPP<|MERGE_RESOLUTION|>--- conflicted
+++ resolved
@@ -1,10 +1,6 @@
 /*
-<<<<<<< HEAD
- * Copyright (c) 1999, 2019, Oracle and/or its affiliates. All rights reserved.
- * Copyright (c) 2017, 2020, Azul Systems, Inc. All rights reserved.
-=======
  * Copyright (c) 1999, 2021, Oracle and/or its affiliates. All rights reserved.
->>>>>>> dfacda48
+ * Copyright (c) 2017, 2021, Azul Systems, Inc. All rights reserved.
  * DO NOT ALTER OR REMOVE COPYRIGHT NOTICES OR THIS FILE HEADER.
  *
  * This code is free software; you can redistribute it and/or modify it
@@ -175,18 +171,16 @@
 
   static jlong fast_thread_cpu_time(clockid_t clockid);
 
-<<<<<<< HEAD
   static void vm_create_start();
   static bool prepare_checkpoint();
   static Handle checkpoint(TRAPS);
   static void restore();
   static void register_persistent_fd(int fd, int st_dev, int st_ino);
   static void deregister_persistent_fd(int fd, int st_dev, int st_ino);
-=======
+
   // Determine if the vmid is the parent pid for a child in a PID namespace.
   // Return the namespace pid if so, otherwise -1.
   static int get_namespace_pid(int vmid);
->>>>>>> dfacda48
 
   // Stack repair handling
 
