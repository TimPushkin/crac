/*
<<<<<<< HEAD
 * Copyright (c) 2005, 2021, Oracle and/or its affiliates. All rights reserved.
 * Copyright (c) 2020, 2021, Azul Systems, Inc. All rights reserved.
=======
 * Copyright (c) 2005, 2022, Oracle and/or its affiliates. All rights reserved.
>>>>>>> 7dd47998
 * DO NOT ALTER OR REMOVE COPYRIGHT NOTICES OR THIS FILE HEADER.
 *
 * This code is free software; you can redistribute it and/or modify it
 * under the terms of the GNU General Public License version 2 only, as
 * published by the Free Software Foundation.  Oracle designates this
 * particular file as subject to the "Classpath" exception as provided
 * by Oracle in the LICENSE file that accompanied this code.
 *
 * This code is distributed in the hope that it will be useful, but WITHOUT
 * ANY WARRANTY; without even the implied warranty of MERCHANTABILITY or
 * FITNESS FOR A PARTICULAR PURPOSE.  See the GNU General Public License
 * version 2 for more details (a copy is included in the LICENSE file that
 * accompanied this code).
 *
 * You should have received a copy of the GNU General Public License version
 * 2 along with this work; if not, write to the Free Software Foundation,
 * Inc., 51 Franklin St, Fifth Floor, Boston, MA 02110-1301 USA.
 *
 * Please contact Oracle, 500 Oracle Parkway, Redwood Shores, CA 94065 USA
 * or visit www.oracle.com if you need additional information or have any
 * questions.
 */

package sun.nio.ch;

import jdk.crac.Context;
import jdk.crac.Resource;
import jdk.internal.access.JavaIOFileDescriptorAccess;
import jdk.internal.access.SharedSecrets;
import jdk.internal.crac.Core;
import jdk.internal.crac.JDKResource;

import java.io.FileDescriptor;
import java.io.IOException;
import java.nio.channels.ClosedSelectorException;
import java.nio.channels.IllegalSelectorException;
import java.nio.channels.SelectionKey;
import java.nio.channels.Selector;
import java.nio.channels.spi.SelectorProvider;
import java.util.ArrayDeque;
import java.util.Deque;
import java.util.HashMap;
import java.util.Map;
import java.util.concurrent.TimeUnit;
import java.util.function.Consumer;
import jdk.internal.misc.Blocker;

import static sun.nio.ch.EPoll.EPOLLIN;
import static sun.nio.ch.EPoll.EPOLL_CTL_ADD;
import static sun.nio.ch.EPoll.EPOLL_CTL_DEL;
import static sun.nio.ch.EPoll.EPOLL_CTL_MOD;


/**
 * Linux epoll based Selector implementation
 *
 * @crac The file descriptor(s) used internally by this class are automatically
 * closed before checkpointing the process and opened after the restore.
 */
class EPollSelectorImpl extends SelectorImpl implements JDKResource {

    // maximum number of events to poll in one call to epoll_wait
    private static final int NUM_EPOLLEVENTS = Math.min(IOUtil.fdLimit(), 1024);

    private static final JavaIOFileDescriptorAccess fdAccess
            = SharedSecrets.getJavaIOFileDescriptorAccess();

    private enum CheckpointRestoreState {
        NORMAL_OPERATION,
        CHECKPOINT_TRANSITION,
        CHECKPOINTED,
        CHECKPOINT_ERROR,
        RESTORE_TRANSITION,
    }

    private static class MoveToCheckpointThread extends Thread {
        private Selector selector;

        MoveToCheckpointThread(Selector selector) {
            this.selector = selector;
        }

        @Override
        public void run() {
            try {
                selector.select(1);
            } catch (IOException e) {
            }
        }
    }

    // epoll file descriptor
    private int epfd;

    // address of poll array when polling with epoll_wait
    private long pollArrayAddress;

    // eventfd object used for interrupt
    private EventFD eventfd;

    // maps file descriptor to selection key, synchronize on selector
    private final Map<Integer, SelectionKeyImpl> fdToKey = new HashMap<>();

    // pending new registrations/updates, queued by setEventOps
    private final Object updateLock = new Object();
    private final Deque<SelectionKeyImpl> updateKeys = new ArrayDeque<>();

    // interrupt triggering and clearing
    private final Object interruptLock = new Object();
    private boolean interruptTriggered;

    private volatile CheckpointRestoreState checkpointState = CheckpointRestoreState.NORMAL_OPERATION;;

    private void initFDs() throws IOException {
        epfd = EPoll.create();

        try {
            this.eventfd = new EventFD();
            FileDescriptor fd = IOUtil.newFD(eventfd.efd());
            // This FileDescriptor is a one-time use, the actual FD will be closed from EventFD
            fdAccess.markClosed(fd);
            IOUtil.configureBlocking(fd, false);
        } catch (IOException ioe) {
            EPoll.freePollArray(pollArrayAddress);
            FileDispatcherImpl.closeIntFD(epfd);
            throw ioe;
        }

        // register the eventfd object for wakeups
        EPoll.ctl(epfd, EPOLL_CTL_ADD, eventfd.efd(), EPOLLIN);
    }

    EPollSelectorImpl(SelectorProvider sp) throws IOException {
        super(sp);
        pollArrayAddress = EPoll.allocatePollArray(NUM_EPOLLEVENTS);
        initFDs();
        // trigger FileDispatcherImpl initialization
        new FileDispatcherImpl();
        Core.Priority.EPOLLSELECTOR.getContext().register(this);
    }

    private void ensureOpen() {
        if (!isOpen())
            throw new ClosedSelectorException();
    }

    private boolean processCheckpointRestore() throws IOException {
        assert Thread.holdsLock(this);

        if (checkpointState != CheckpointRestoreState.CHECKPOINT_TRANSITION) {
            return false;
        }

        synchronized (interruptLock) {

            CheckpointRestoreState thisState;
            if (fdToKey.size() == 0) {
                eventfd.close();
                eventfd = null;
                FileDispatcherImpl.closeIntFD(epfd);
                thisState = CheckpointRestoreState.CHECKPOINTED;
            } else {
                thisState = CheckpointRestoreState.CHECKPOINT_ERROR;
            }

            checkpointState = thisState;
            interruptLock.notifyAll();
            while (checkpointState == thisState) {
                try {
                    interruptLock.wait();
                } catch (InterruptedException e) {
                }
            }

            assert checkpointState == CheckpointRestoreState.RESTORE_TRANSITION;
            if (thisState == CheckpointRestoreState.CHECKPOINTED) {
                initFDs();
            }
            checkpointState = CheckpointRestoreState.NORMAL_OPERATION;
            interruptLock.notifyAll();

            if (interruptTriggered) {
                try {
                    eventfd.set();
                } catch (IOException ioe) {
                    throw new InternalError(ioe);
                }
            }
        }

        return true;
    }

    @Override
    protected int doSelect(Consumer<SelectionKey> action, long timeout)
        throws IOException
    {
        assert Thread.holdsLock(this);

        // epoll_wait timeout is int
        int to = (int) Math.min(timeout, Integer.MAX_VALUE);
        boolean blocking = (to != 0);
        boolean timedPoll = (to > 0);

        int numEntries;
        processUpdateQueue();
        processDeregisterQueue();
        try {
            begin(blocking);

            do {
                long startTime = timedPoll ? System.nanoTime() : 0;
<<<<<<< HEAD
                do {
                    numEntries = EPoll.wait(epfd, pollArrayAddress, NUM_EPOLLEVENTS, to);
                } while (processCheckpointRestore());
=======
                long comp = Blocker.begin(blocking);
                try {
                    numEntries = EPoll.wait(epfd, pollArrayAddress, NUM_EPOLLEVENTS, to);
                } finally {
                    Blocker.end(comp);
                }
>>>>>>> 7dd47998
                if (numEntries == IOStatus.INTERRUPTED && timedPoll) {
                    // timed poll interrupted so need to adjust timeout
                    long adjust = System.nanoTime() - startTime;
                    to -= (int) TimeUnit.NANOSECONDS.toMillis(adjust);
                    if (to <= 0) {
                        // timeout expired so no retry
                        numEntries = 0;
                    }
                }
            } while (numEntries == IOStatus.INTERRUPTED);
            assert IOStatus.check(numEntries);

        } finally {
            end(blocking);
        }
        processDeregisterQueue();
        return processEvents(numEntries, action);
    }

    /**
     * Process changes to the interest ops.
     */
    private void processUpdateQueue() {
        assert Thread.holdsLock(this);

        synchronized (updateLock) {
            SelectionKeyImpl ski;
            while ((ski = updateKeys.pollFirst()) != null) {
                if (ski.isValid()) {
                    int fd = ski.getFDVal();
                    // add to fdToKey if needed
                    SelectionKeyImpl previous = fdToKey.putIfAbsent(fd, ski);
                    assert (previous == null) || (previous == ski);

                    int newEvents = ski.translateInterestOps();
                    int registeredEvents = ski.registeredEvents();
                    if (newEvents != registeredEvents) {
                        if (newEvents == 0) {
                            // remove from epoll
                            EPoll.ctl(epfd, EPOLL_CTL_DEL, fd, 0);
                        } else {
                            if (registeredEvents == 0) {
                                // add to epoll
                                EPoll.ctl(epfd, EPOLL_CTL_ADD, fd, newEvents);
                            } else {
                                // modify events
                                EPoll.ctl(epfd, EPOLL_CTL_MOD, fd, newEvents);
                            }
                        }
                        ski.registeredEvents(newEvents);
                    }
                }
            }
        }
    }

    /**
     * Process the polled events.
     * If the interrupt fd has been selected, drain it and clear the interrupt.
     */
    private int processEvents(int numEntries, Consumer<SelectionKey> action)
        throws IOException
    {
        assert Thread.holdsLock(this);

        boolean interrupted = false;
        int numKeysUpdated = 0;
        for (int i=0; i<numEntries; i++) {
            long event = EPoll.getEvent(pollArrayAddress, i);
            int fd = EPoll.getDescriptor(event);
            if (fd == eventfd.efd()) {
                interrupted = true;
            } else {
                SelectionKeyImpl ski = fdToKey.get(fd);
                if (ski != null) {
                    int rOps = EPoll.getEvents(event);
                    numKeysUpdated += processReadyEvents(rOps, ski, action);
                }
            }
        }

        if (interrupted && !(Thread.currentThread() instanceof MoveToCheckpointThread)) {
            clearInterrupt();
        }

        return numKeysUpdated;
    }

    @Override
    protected void implClose() throws IOException {
        assert Thread.holdsLock(this);

        // prevent further wakeup
        synchronized (interruptLock) {
            interruptTriggered = true;
        }

        FileDispatcherImpl.closeIntFD(epfd);
        EPoll.freePollArray(pollArrayAddress);

        eventfd.close();
    }

    @Override
    protected void implDereg(SelectionKeyImpl ski) throws IOException {
        assert !ski.isValid();
        assert Thread.holdsLock(this);

        int fd = ski.getFDVal();
        if (fdToKey.remove(fd) != null) {
            if (ski.registeredEvents() != 0) {
                EPoll.ctl(epfd, EPOLL_CTL_DEL, fd, 0);
                ski.registeredEvents(0);
            }
        } else {
            assert ski.registeredEvents() == 0;
        }
    }

    @Override
    public void setEventOps(SelectionKeyImpl ski) {
        ensureOpen();
        synchronized (updateLock) {
            updateKeys.addLast(ski);
        }
    }

    @Override
    public Selector wakeup() {
        synchronized (interruptLock) {
            if (!interruptTriggered) {
                try {
                    eventfd.set();
                } catch (IOException ioe) {
                    throw new InternalError(ioe);
                }
                interruptTriggered = true;
            }
        }
        return this;
    }

    private void clearInterrupt() throws IOException {
        synchronized (interruptLock) {
            eventfd.reset();
            interruptTriggered = false;
        }
    }

    @Override
    public void beforeCheckpoint(Context<? extends Resource> context) throws Exception {
        if (!isOpen()) {
            return;
        }

        synchronized (interruptLock) {
            checkpointState = CheckpointRestoreState.CHECKPOINT_TRANSITION;
            eventfd.set();
            int tries = 5;
            while (checkpointState == CheckpointRestoreState.CHECKPOINT_TRANSITION && 0 < tries--) {
                try {
                    interruptLock.wait(5);
                } catch (InterruptedException e) {
                }
            }
            if (checkpointState == CheckpointRestoreState.CHECKPOINT_TRANSITION) {
                Thread thr = new MoveToCheckpointThread(this);
                thr.setDaemon(true);
                thr.start();
            }
            while (checkpointState == CheckpointRestoreState.CHECKPOINT_TRANSITION) {
                try {
                    interruptLock.wait();
                } catch (InterruptedException e) {
                }
            }
            if (checkpointState == CheckpointRestoreState.CHECKPOINT_ERROR) {
                throw new IllegalSelectorException();
            }
        }
    }

    @Override
    public void afterRestore(Context<? extends Resource> context) throws Exception {
        if (!isOpen()) {
            return;
        }

        synchronized (interruptLock) {
            checkpointState = CheckpointRestoreState.RESTORE_TRANSITION;
            interruptLock.notifyAll();
            while (checkpointState == CheckpointRestoreState.RESTORE_TRANSITION) {
                try {
                    interruptLock.wait();
                } catch (InterruptedException e) {
                }
            }
        }
    }
}<|MERGE_RESOLUTION|>--- conflicted
+++ resolved
@@ -1,10 +1,6 @@
 /*
-<<<<<<< HEAD
- * Copyright (c) 2005, 2021, Oracle and/or its affiliates. All rights reserved.
+ * Copyright (c) 2005, 2022, Oracle and/or its affiliates. All rights reserved.
  * Copyright (c) 2020, 2021, Azul Systems, Inc. All rights reserved.
-=======
- * Copyright (c) 2005, 2022, Oracle and/or its affiliates. All rights reserved.
->>>>>>> 7dd47998
  * DO NOT ALTER OR REMOVE COPYRIGHT NOTICES OR THIS FILE HEADER.
  *
  * This code is free software; you can redistribute it and/or modify it
@@ -217,18 +213,14 @@
 
             do {
                 long startTime = timedPoll ? System.nanoTime() : 0;
-<<<<<<< HEAD
-                do {
-                    numEntries = EPoll.wait(epfd, pollArrayAddress, NUM_EPOLLEVENTS, to);
-                } while (processCheckpointRestore());
-=======
                 long comp = Blocker.begin(blocking);
                 try {
-                    numEntries = EPoll.wait(epfd, pollArrayAddress, NUM_EPOLLEVENTS, to);
+                    do {
+                        numEntries = EPoll.wait(epfd, pollArrayAddress, NUM_EPOLLEVENTS, to);
+                    } while (processCheckpointRestore());
                 } finally {
                     Blocker.end(comp);
                 }
->>>>>>> 7dd47998
                 if (numEntries == IOStatus.INTERRUPTED && timedPoll) {
                     // timed poll interrupted so need to adjust timeout
                     long adjust = System.nanoTime() - startTime;
