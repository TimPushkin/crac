--- conflicted
+++ resolved
@@ -164,18 +164,12 @@
         jdk.jlink,
         jdk.jfr,
         jdk.net,
-<<<<<<< HEAD
-        jdk.incubator.foreign;
-    exports jdk.internal.access.foreign to
-        jdk.incubator.foreign;
+        jdk.sctp,
+        jdk.crypto.cryptoki;
     exports jdk.internal.crac to
         jdk.sctp;
-=======
-        jdk.sctp,
-        jdk.crypto.cryptoki;
     exports jdk.internal.foreign to
         jdk.incubator.vector;
->>>>>>> 7dd47998
     exports jdk.internal.event to
         jdk.jfr;
     exports jdk.internal.io to
