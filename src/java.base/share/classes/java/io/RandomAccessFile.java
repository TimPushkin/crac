/*
 * Copyright (c) 1994, 2024, Oracle and/or its affiliates. All rights reserved.
 * DO NOT ALTER OR REMOVE COPYRIGHT NOTICES OR THIS FILE HEADER.
 *
 * This code is free software; you can redistribute it and/or modify it
 * under the terms of the GNU General Public License version 2 only, as
 * published by the Free Software Foundation.  Oracle designates this
 * particular file as subject to the "Classpath" exception as provided
 * by Oracle in the LICENSE file that accompanied this code.
 *
 * This code is distributed in the hope that it will be useful, but WITHOUT
 * ANY WARRANTY; without even the implied warranty of MERCHANTABILITY or
 * FITNESS FOR A PARTICULAR PURPOSE.  See the GNU General Public License
 * version 2 for more details (a copy is included in the LICENSE file that
 * accompanied this code).
 *
 * You should have received a copy of the GNU General Public License version
 * 2 along with this work; if not, write to the Free Software Foundation,
 * Inc., 51 Franklin St, Fifth Floor, Boston, MA 02110-1301 USA.
 *
 * Please contact Oracle, 500 Oracle Parkway, Redwood Shores, CA 94065 USA
 * or visit www.oracle.com if you need additional information or have any
 * questions.
 */

package java.io;

import java.nio.channels.FileChannel;

import jdk.internal.crac.OpenResourcePolicies;
import jdk.internal.access.JavaIORandomAccessFileAccess;
import jdk.internal.access.SharedSecrets;
import jdk.internal.crac.JDKFileResource;
import jdk.internal.misc.Blocker;
import jdk.internal.util.ByteArray;
import jdk.internal.event.FileReadEvent;
import jdk.internal.event.FileWriteEvent;
import sun.nio.ch.FileChannelImpl;


/**
 * Instances of this class support both reading and writing to a
 * random access file. A random access file behaves like a large
 * array of bytes stored in the file system. There is a kind of cursor,
 * or index into the implied array, called the <em>file pointer</em>;
 * input operations read bytes starting at the file pointer and advance
 * the file pointer past the bytes read. If the random access file is
 * created in read/write mode, then output operations are also available;
 * output operations write bytes starting at the file pointer and advance
 * the file pointer past the bytes written. Output operations that write
 * past the current end of the implied array cause the array to be
 * extended. The file pointer can be read by the
 * {@code getFilePointer} method and set by the {@code seek}
 * method.
 * <p>
 * It is generally true of all the reading routines in this class that
 * if end-of-file is reached before the desired number of bytes has been
 * read, an {@code EOFException} (which is a kind of
 * {@code IOException}) is thrown. If any byte cannot be read for
 * any reason other than end-of-file, an {@code IOException} other
 * than {@code EOFException} is thrown. In particular, an
 * {@code IOException} may be thrown if the stream has been closed.
 *
 * @since   1.0
 */

public class RandomAccessFile implements DataOutput, DataInput, Closeable {

    private static final int O_RDONLY = 1;
    private static final int O_RDWR =   2;
    private static final int O_SYNC =   4;
    private static final int O_DSYNC =  8;
    private static final int O_TEMPORARY =  16;

    /**
     * Flag set by jdk.internal.event.JFRTracing to indicate if
     * file reads and writes should be traced by JFR.
     */
    private static boolean jfrTracing;

    private final FileDescriptor fd;

    private final boolean rw;
<<<<<<< HEAD
    private final int imode;
=======
    private final boolean sync;  // O_SYNC or O_DSYNC
>>>>>>> e7c5bf45

    /**
     * The path of the referenced file
     * (null if the stream is created with a file descriptor)
     */
    private final String path;

    private final Object closeLock = new Object();

    /**
     * A local buffer that allows reading and writing of
     * longer primitive parameters (e.g. long) to be performed
     * using bulk operations rather than on a per-byte basis.
     */
    private final byte[] buffer = new byte[Long.BYTES];

    private volatile FileChannel channel;
    private volatile boolean closed;

    private final JDKFileResource resource = new JDKFileResource() {
        private long offset;

        @Override
        protected FileDescriptor getFD() {
            return fd;
        }

        @Override
        protected String getPath() {
            return path;
        }

        @Override
        protected void closeBeforeCheckpoint(OpenResourcePolicies.Policy policy) throws IOException {
            // We cannot synchronize this without making every other method call synchronized
            offset = getFilePointer();
            close();
        }

        @Override
        protected void reopenAfterRestore(OpenResourcePolicies.Policy policy) throws IOException {
            synchronized (closeLock) {
                open(path, imode);
                seek(offset);
                RandomAccessFile.this.closed = false;
                FileCleanable.register(fd);
            }
        }
    };

    /**
     * Creates a random access file stream to read from, and optionally
     * to write to, a file with the specified pathname. If the file exists
     * it is opened; if it does not exist and write mode is specified, a
     * new file is created.
     * {@linkplain java.nio.file##links Symbolic links}
     * are automatically redirected to the <i>target</i> of the link.
     * A new {@link FileDescriptor} object is created to represent the
     * connection to the file.
     *
     * <p> The {@code mode} argument specifies the access mode with which the
     * file is to be opened.  The permitted values and their meanings are as
     * specified for the <a
     * href="#mode">{@code RandomAccessFile(File,String)}</a> constructor.
     *
     * <p>
     * If there is a security manager, its {@code checkRead} method
     * is called with the {@code pathname} argument
     * as its argument to see if read access to the file is allowed.
     * If the mode allows writing, the security manager's
     * {@code checkWrite} method
     * is also called with the {@code pathname} argument
     * as its argument to see if write access to the file is allowed.
     *
     * @param      pathname   the system-dependent pathname string
     * @param      mode       the access <a href="#mode">mode</a>
     * @throws     IllegalArgumentException  if the mode argument is not equal
     *             to one of {@code "r"}, {@code "rw"}, {@code "rws"}, or
     *             {@code "rwd"}
     * @throws     FileNotFoundException
     *             if the mode is {@code "r"} but the given pathname string does not
     *             denote an existing regular file, or if the mode begins with
     *             {@code "rw"} but the given pathname string does not denote an
     *             existing, writable regular file and a new regular file of
     *             that pathname cannot be created, or if some other error
     *             occurs while opening or creating the file
     * @throws     SecurityException   if a security manager exists and its
     *             {@code checkRead} method denies read access to the file
     *             or the mode is {@code "rw"} and the security manager's
     *             {@code checkWrite} method denies write access to the file
     * @see        java.lang.SecurityException
     * @see        java.lang.SecurityManager#checkRead(java.lang.String)
     * @see        java.lang.SecurityManager#checkWrite(java.lang.String)
     */
    public RandomAccessFile(String pathname, String mode)
        throws FileNotFoundException
    {
        this(pathname != null ? new File(pathname) : null, mode);
    }

    /**
     * Creates a random access file stream to read from, and optionally
     * to write to, the file specified by the {@link File} argument. If
     * the file exists it is opened; if it does not exist and write mode
     * is specified, a new file is created.
     * {@linkplain java.nio.file##links Symbolic links}
     * are automatically redirected to the <i>target</i> of the link.
     * A new {@link FileDescriptor} object is created to represent the
     * connection to the file.
     *
     * <p>The <a id="mode">{@code mode}</a> argument specifies the access mode
     * in which the file is to be opened.  The permitted values and their
     * meanings are:
     *
     * <table class="striped">
     * <caption style="display:none">Access mode permitted values and meanings</caption>
     * <thead>
     * <tr><th scope="col" style="text-align:left">Value</th><th scope="col" style="text-align:left">Meaning</th></tr>
     * </thead>
     * <tbody>
     * <tr><th scope="row" style="vertical-align:top">{@code "r"}</th>
     *     <td> Open for reading only. Invoking any of the {@code write}
     *     methods of the resulting object will cause an
     *     {@link java.io.IOException} to be thrown.</td></tr>
     * <tr><th scope="row" style="vertical-align:top">{@code "rw"}</th>
     *     <td> Open for reading and writing.  If the file does not already
     *     exist then an attempt will be made to create it.</td></tr>
     * <tr><th scope="row" style="vertical-align:top">{@code "rws"}</th>
     *     <td> Open for reading and writing, as with {@code "rw"}, and also
     *     require that every update to the file's content or metadata be
     *     written synchronously to the underlying storage device.</td></tr>
     * <tr><th scope="row" style="vertical-align:top">{@code "rwd"}</th>
     *     <td> Open for reading and writing, as with {@code "rw"}, and also
     *     require that every update to the file's content be written
     *     synchronously to the underlying storage device.</td></tr>
     * </tbody>
     * </table>
     *
     * The {@code "rws"} and {@code "rwd"} modes work much like the {@link
     * java.nio.channels.FileChannel#force(boolean) force(boolean)} method of
     * the {@link java.nio.channels.FileChannel} class, passing arguments of
     * {@code true} and {@code false}, respectively, except that they always
     * apply to every I/O operation and are therefore often more efficient.  If
     * the file resides on a local storage device then when an invocation of a
     * method of this class returns it is guaranteed that all changes made to
     * the file by that invocation will have been written to that device.  This
     * is useful for ensuring that critical information is not lost in the
     * event of a system crash.  If the file does not reside on a local device
     * then no such guarantee is made.
     *
     * <p>The {@code "rwd"} mode can be used to reduce the number of I/O
     * operations performed.  Using {@code "rwd"} only requires updates to the
     * file's content to be written to storage; using {@code "rws"} requires
     * updates to both the file's content and its metadata to be written, which
     * generally requires at least one more low-level I/O operation.
     *
     * <p>If there is a security manager, its {@code checkRead} method is
     * called with the pathname of the {@code file} argument as its
     * argument to see if read access to the file is allowed.  If the mode
     * allows writing, the security manager's {@code checkWrite} method is
     * also called with the pathname of the {@code file} argument to see if
     * write access to the file is allowed.
     *
     * @param      file   the file object
     * @param      mode   the access mode, as described
     *                    <a href="#mode">above</a>
     * @throws     IllegalArgumentException  if the mode argument is not equal
     *             to one of {@code "r"}, {@code "rw"}, {@code "rws"}, or
     *             {@code "rwd"}
     * @throws     FileNotFoundException
     *             if the mode is {@code "r"} but the given file object does
     *             not denote an existing regular file, or if the mode begins
     *             with {@code "rw"} but the given file object does not denote
     *             an existing, writable regular file and a new regular file of
     *             that pathname cannot be created, or if some other error
     *             occurs while opening or creating the file
     * @throws      SecurityException  if a security manager exists and its
     *             {@code checkRead} method denies read access to the file
     *             or the mode is {@code "rw"} and the security manager's
     *             {@code checkWrite} method denies write access to the file
     * @see        java.lang.SecurityManager#checkRead(java.lang.String)
     * @see        java.lang.SecurityManager#checkWrite(java.lang.String)
     * @see        java.nio.channels.FileChannel#force(boolean)
     */
    @SuppressWarnings("this-escape")
    public RandomAccessFile(File file, String mode)
        throws FileNotFoundException
    {
        this(file, mode, false);
    }

    private RandomAccessFile(File file, String mode, boolean openAndDelete)
        throws FileNotFoundException
    {
        String name = (file != null ? file.getPath() : null);
        int imode = -1;

        boolean rw = false;
        boolean sync = false;
        if (mode.equals("r"))
            imode = O_RDONLY;
        else if (mode.startsWith("rw")) {
            imode = O_RDWR;
            rw = true;
            if (mode.length() > 2) {
                if (mode.equals("rws")) {
                    imode |= O_SYNC;
                    sync = true;
                } else if (mode.equals("rwd")) {
                    imode |= O_DSYNC;
                    sync = true;
                } else
                    imode = -1;
            }
        }
        this.rw = rw;
        this.sync = sync;

        if (openAndDelete)
            imode |= O_TEMPORARY;
        if (imode < 0)
            throw new IllegalArgumentException("Illegal mode \"" + mode
                                               + "\" must be one of "
                                               + "\"r\", \"rw\", \"rws\","
                                               + " or \"rwd\"");
        @SuppressWarnings("removal")
        SecurityManager security = System.getSecurityManager();
        if (security != null) {
            security.checkRead(name);
            if (rw) {
                security.checkWrite(name);
            }
        }
        if (name == null) {
            throw new NullPointerException();
        }
        if (file.isInvalid()) {
            throw new FileNotFoundException("Invalid file path");
        }
        fd = new FileDescriptor();
        fd.attach(this);
        path = name;
        this.imode = imode;
        open(name, imode);
        FileCleanable.register(fd);   // open sets the fd, register the cleanup
    }

    /**
     * Returns the opaque file descriptor object associated with this
     * stream.
     *
     * @return     the file descriptor object associated with this stream.
     * @throws     IOException  if an I/O error occurs.
     * @see        java.io.FileDescriptor
     */
    public final FileDescriptor getFD() throws IOException {
        return fd;
    }

    /**
     * Returns the unique {@link java.nio.channels.FileChannel FileChannel}
     * object associated with this file.
     *
     * <p> The {@link java.nio.channels.FileChannel#position()
     * position} of the returned channel will always be equal to
     * this object's file-pointer offset as returned by the {@link
     * #getFilePointer getFilePointer} method.  Changing this object's
     * file-pointer offset, whether explicitly or by reading or writing bytes,
     * will change the position of the channel, and vice versa.  Changing the
     * file's length via this object will change the length seen via the file
     * channel, and vice versa.
     *
     * @return  the file channel associated with this file
     *
     * @since 1.4
     */
    public final FileChannel getChannel() {
        FileChannel fc = this.channel;
        if (fc == null) {
            synchronized (this) {
                fc = this.channel;
                if (fc == null) {
                    fc = FileChannelImpl.open(fd, path, true, rw, sync, false, this);
                    this.channel = fc;
                    if (closed) {
                        try {
                            fc.close();
                        } catch (IOException ioe) {
                            throw new InternalError(ioe); // should not happen
                        }
                    }
                }
            }
        }
        return fc;
    }

    /**
     * Opens a file and returns the file descriptor.  The file is
     * opened in read-write mode if the O_RDWR bit in {@code mode}
     * is true, else the file is opened as read-only.
     * If the {@code name} refers to a directory, an IOException
     * is thrown.
     *
     * @param name the name of the file
     * @param mode the mode flags, a combination of the O_ constants
     *             defined above
     */
    private native void open0(String name, int mode)
        throws FileNotFoundException;

    // wrap native call to allow instrumentation
    /**
     * Opens a file and returns the file descriptor.  The file is
     * opened in read-write mode if the O_RDWR bit in {@code mode}
     * is true, else the file is opened as read-only.
     * If the {@code name} refers to a directory, an IOException
     * is thrown.
     *
     * @param name the name of the file
     * @param mode the mode flags, a combination of the O_ constants
     *             defined above
     */
    private void open(String name, int mode) throws FileNotFoundException {
        open0(name, mode);
    }

    // 'Read' primitives

    /**
     * Reads a byte of data from this file. The byte is returned as an
     * integer in the range 0 to 255 ({@code 0x00-0x0ff}). This
     * method blocks if no input is yet available.
     * <p>
     * Although {@code RandomAccessFile} is not a subclass of
     * {@code InputStream}, this method behaves in exactly the same
     * way as the {@link InputStream#read()} method of
     * {@code InputStream}.
     *
     * @return     the next byte of data, or {@code -1} if the end of the
     *             file has been reached.
     * @throws     IOException  if an I/O error occurs. Not thrown if
     *                          end-of-file has been reached.
     */
    public int read() throws IOException {
        if (jfrTracing && FileReadEvent.enabled()) {
            return traceRead0();
        }
        return read0();
    }

    private native int read0() throws IOException;

    private int traceRead0() throws IOException {
        int result = 0;
        long bytesRead = 0;
        boolean endOfFile = false;
        long start = 0;
        try {
            start = FileReadEvent.timestamp();
            result = read0();
            if (result < 0) {
                endOfFile = true;
            } else {
                bytesRead = 1;
            }
        } finally {
            long duration = FileReadEvent.timestamp() - start;
            if (FileReadEvent.shouldCommit(duration)) {
                FileReadEvent.commit(start, duration, path, bytesRead, endOfFile);
            }
        }
        return result;
    }

    /**
     * Reads a sub array as a sequence of bytes.
     * @param     b the buffer into which the data is read.
     * @param     off the start offset of the data.
     * @param     len the number of bytes to read.
     * @throws    IOException If an I/O error has occurred.
     */
    private int readBytes(byte[] b, int off, int len) throws IOException {
        if (jfrTracing && FileReadEvent.enabled()) {
            return traceReadBytes0(b, off, len);
        }
        return readBytes0(b, off, len);
    }

    private native int readBytes0(byte[] b, int off, int len) throws IOException;

    private int traceReadBytes0(byte b[], int off, int len) throws IOException {
        int bytesRead = 0;
        long start = 0;
        try {
            start = FileReadEvent.timestamp();
            bytesRead = readBytes0(b, off, len);
        } finally {
            long duration = FileReadEvent.timestamp() - start;
            if (FileReadEvent.shouldCommit(duration)) {
                if (bytesRead < 0) {
                    FileReadEvent.commit(start, duration, path, 0L, true);
                } else {
                    FileReadEvent.commit(start, duration, path, bytesRead, false);
                }
            }
        }
        return bytesRead;
    }

    /**
     * Reads up to {@code len} bytes of data from this file into an
     * array of bytes. This method blocks until at least one byte of input
     * is available.
     * <p>
     * Although {@code RandomAccessFile} is not a subclass of
     * {@code InputStream}, this method behaves in exactly the
     * same way as the {@link InputStream#read(byte[], int, int)} method of
     * {@code InputStream}.
     *
     * @param      b     the buffer into which the data is read.
     * @param      off   the start offset in array {@code b}
     *                   at which the data is written.
     * @param      len   the maximum number of bytes read.
     * @return     the total number of bytes read into the buffer, or
     *             {@code -1} if there is no more data because the end of
     *             the file has been reached.
     * @throws     IOException If the first byte cannot be read for any reason
     *             other than end of file, or if the random access file has been closed,
     *             or if some other I/O error occurs.
     * @throws     NullPointerException If {@code b} is {@code null}.
     * @throws     IndexOutOfBoundsException If {@code off} is negative,
     *             {@code len} is negative, or {@code len} is greater than
     *             {@code b.length - off}
     */
    public int read(byte[] b, int off, int len) throws IOException {
        return readBytes(b, off, len);
    }

    /**
     * Reads up to {@code b.length} bytes of data from this file
     * into an array of bytes. This method blocks until at least one byte
     * of input is available.
     * <p>
     * Although {@code RandomAccessFile} is not a subclass of
     * {@code InputStream}, this method behaves in exactly the
     * same way as the {@link InputStream#read(byte[])} method of
     * {@code InputStream}.
     *
     * @param      b   the buffer into which the data is read.
     * @return     the total number of bytes read into the buffer, or
     *             {@code -1} if there is no more data because the end of
     *             this file has been reached.
     * @throws     IOException If the first byte cannot be read for any reason
     *             other than end of file, or if the random access file has been closed,
     *             or if some other I/O error occurs.
     * @throws     NullPointerException If {@code b} is {@code null}.
     */
    public int read(byte[] b) throws IOException {
        return readBytes(b, 0, b.length);
    }

    /**
     * Reads {@code b.length} bytes from this file into the byte
     * array, starting at the current file pointer. This method reads
     * repeatedly from the file until the requested number of bytes are
     * read. This method blocks until the requested number of bytes are
     * read, the end of the stream is detected, or an exception is thrown.
     *
     * @param   b   the buffer into which the data is read.
     * @throws  NullPointerException if {@code b} is {@code null}.
     * @throws  EOFException  if this file reaches the end before reading
     *              all the bytes.
     * @throws  IOException   if an I/O error occurs.
     */
    public final void readFully(byte[] b) throws IOException {
        readFully(b, 0, b.length);
    }

    /**
     * Reads exactly {@code len} bytes from this file into the byte
     * array, starting at the current file pointer. This method reads
     * repeatedly from the file until the requested number of bytes are
     * read. This method blocks until the requested number of bytes are
     * read, the end of the stream is detected, or an exception is thrown.
     *
     * @param   b     the buffer into which the data is read.
     * @param   off   the start offset into the data array {@code b}.
     * @param   len   the number of bytes to read.
     * @throws  NullPointerException if {@code b} is {@code null}.
     * @throws  IndexOutOfBoundsException if {@code off} is negative,
     *                {@code len} is negative, or {@code len} is greater than
     *                {@code b.length - off}.
     * @throws  EOFException  if this file reaches the end before reading
     *                all the bytes.
     * @throws  IOException   if an I/O error occurs.
     */
    public final void readFully(byte[] b, int off, int len) throws IOException {
        int n = 0;
        do {
            int count = this.read(b, off + n, len - n);
            if (count < 0)
                throw new EOFException();
            n += count;
        } while (n < len);
    }

    /**
     * Attempts to skip over {@code n} bytes of input discarding the
     * skipped bytes.
     * <p>
     *
     * This method may skip over some smaller number of bytes, possibly zero.
     * This may result from any of a number of conditions; reaching end of
     * file before {@code n} bytes have been skipped is only one
     * possibility. This method never throws an {@code EOFException}.
     * The actual number of bytes skipped is returned.  If {@code n}
     * is negative, no bytes are skipped.
     *
     * @param      n   the number of bytes to be skipped.
     * @return     the actual number of bytes skipped.
     * @throws     IOException  if an I/O error occurs.
     */
    public int skipBytes(int n) throws IOException {
        long pos;
        long len;
        long newpos;

        if (n <= 0) {
            return 0;
        }
        pos = getFilePointer();
        len = length();
        newpos = pos + n;
        if (newpos > len) {
            newpos = len;
        }
        seek(newpos);

        /* return the actual number of bytes skipped */
        return (int) (newpos - pos);
    }

    // 'Write' primitives

    /**
     * Writes the specified byte to this file. The write starts at
     * the current file pointer.
     *
     * @param      b   the {@code byte} to be written.
     * @throws     IOException  if an I/O error occurs.
     */
    public void write(int b) throws IOException {
        if (jfrTracing && FileWriteEvent.enabled()) {
            traceImplWrite(b);
            return;
        }
        implWrite(b);
    }

    private void implWrite(int b) throws IOException {
        boolean attempted = Blocker.begin(sync);
        try {
            write0(b);
        } finally {
            Blocker.end(attempted);
        }
    }

    private void traceImplWrite(int b) throws IOException {
        long bytesWritten = 0;
        long start = 0;
        try {
            start = FileWriteEvent.timestamp();
            implWrite(b);
            bytesWritten = 1;
        } finally {
            long duration = FileWriteEvent.timestamp() - start;
            if (FileWriteEvent.shouldCommit(duration)) {
                FileWriteEvent.commit(start, duration, path, bytesWritten);
            }
        }
    }

    private native void write0(int b) throws IOException;

    /**
     * Writes a sub array as a sequence of bytes.
     *
     * @param     b the data to be written
     * @param     off the start offset in the data
     * @param     len the number of bytes that are written
     * @throws    IOException If an I/O error has occurred.
     */
    private void writeBytes(byte[] b, int off, int len) throws IOException {
        if (jfrTracing && FileWriteEvent.enabled()) {
            traceImplWriteBytes(b, off, len);
            return;
        }
        implWriteBytes(b, off, len);
    }

    private void implWriteBytes(byte[] b, int off, int len) throws IOException {
        boolean attempted = Blocker.begin(sync);
        try {
            writeBytes0(b, off, len);
        } finally {
            Blocker.end(attempted);
        }
    }

    private void traceImplWriteBytes(byte b[], int off, int len) throws IOException {
        long bytesWritten = 0;
        long start = 0;
        try {
            start = FileWriteEvent.timestamp();
            implWriteBytes(b, off, len);
            bytesWritten = len;
        } finally {
            long duration = FileWriteEvent.timestamp() - start;
            if (FileWriteEvent.shouldCommit(duration)) {
                FileWriteEvent.commit(start, duration, path, bytesWritten);
            }
        }
    }

    private native void writeBytes0(byte[] b, int off, int len) throws IOException;

    /**
     * Writes {@code b.length} bytes from the specified byte array
     * to this file, starting at the current file pointer.
     *
     * @param      b   the data.
     * @throws     IOException  if an I/O error occurs.
     */
    public void write(byte[] b) throws IOException {
        writeBytes(b, 0, b.length);
    }

    /**
     * Writes {@code len} bytes from the specified byte array
     * starting at offset {@code off} to this file.
     *
     * @param      b     the data.
     * @param      off   the start offset in the data.
     * @param      len   the number of bytes to write.
     * @throws     IOException  if an I/O error occurs.
     * @throws     IndexOutOfBoundsException {@inheritDoc}
     */
    public void write(byte[] b, int off, int len) throws IOException {
        writeBytes(b, off, len);
    }

    // 'Random access' stuff

    /**
     * Returns the current offset in this file.
     *
     * @return     the offset from the beginning of the file, in bytes,
     *             at which the next read or write occurs.
     * @throws     IOException  if an I/O error occurs.
     */
    public native long getFilePointer() throws IOException;

    /**
     * Sets the file-pointer offset, measured from the beginning of this
     * file, at which the next read or write occurs.  The offset may be
     * set beyond the end of the file. Setting the offset beyond the end
     * of the file does not change the file length.  The file length will
     * change only by writing after the offset has been set beyond the end
     * of the file.
     *
     * @param      pos   the offset position, measured in bytes from the
     *                   beginning of the file, at which to set the file
     *                   pointer.
     * @throws     IOException  if {@code pos} is less than
     *                          {@code 0} or if an I/O error occurs.
     */
    public void seek(long pos) throws IOException {
        if (pos < 0) {
            throw new IOException("Negative seek offset");
        }
        seek0(pos);
    }

    private native void seek0(long pos) throws IOException;

    /**
     * Returns the length of this file.
     *
     * @return     the length of this file, measured in bytes.
     * @throws     IOException  if an I/O error occurs.
     */
    public long length() throws IOException {
        return length0();
    }

    private native long length0() throws IOException;

    /**
     * Sets the length of this file.
     *
     * <p> If the present length of the file as returned by the
     * {@linkplain #length length} method is greater than the desired length
     * of the file specified by the {@code newLength} argument, then the file
     * will be truncated.
     *
     * <p> If the present length of the file is smaller than the desired length,
     * then the file will be extended.  The contents of the extended portion of
     * the file are not defined.
     *
     * <p> If the present length of the file is equal to the desired length,
     * then the file and its length will be unchanged.
     *
     * <p> In all cases, after this method returns, the file offset as returned
     * by the {@linkplain #getFilePointer getFilePointer} method will equal the
     * minimum of the desired length and the file offset before this method was
     * called, even if the length is unchanged.  In other words, this method
     * constrains the file offset to the closed interval {@code [0,newLength]}.
     *
     * @param      newLength    The desired length of the file
     * @throws     IOException  If the argument is negative or
     *                          if some other I/O error occurs
     * @since      1.2
     */
    public void setLength(long newLength) throws IOException {
        setLength0(newLength);
    }

    private native void setLength0(long newLength) throws IOException;

    /**
     * Closes this random access file stream and releases any system
     * resources associated with the stream. A closed random access
     * file cannot perform input or output operations and cannot be
     * reopened.
     *
     * <p> If this file has an associated channel then the channel is closed
     * as well.
     *
     * @apiNote
     * If this stream has an associated channel then this method will close the
     * channel, which in turn will close this stream. Subclasses that override
     * this method should be prepared to handle possible reentrant invocation.
     *
     * @throws     IOException  if an I/O error occurs.
     */
    public void close() throws IOException {
        if (closed) {
            return;
        }
        synchronized (closeLock) {
            if (closed) {
                return;
            }
            closed = true;
        }

        FileChannel fc = channel;
        if (fc != null) {
            // possible race with getChannel(), benign since
            // FileChannel.close is final and idempotent
            fc.close();
        }

        fd.closeAll(new Closeable() {
            public void close() throws IOException {
               fd.close();
           }
        });
    }

    //
    //  Some "reading/writing Java data types" methods stolen from
    //  DataInputStream and DataOutputStream.
    //

    /**
     * Reads a {@code boolean} from this file. This method reads a
     * single byte from the file, starting at the current file pointer.
     * A value of {@code 0} represents
     * {@code false}. Any other value represents {@code true}.
     * This method blocks until the byte is read, the end of the stream
     * is detected, or an exception is thrown.
     *
     * @return     the {@code boolean} value read.
     * @throws     EOFException  if this file has reached the end.
     * @throws     IOException   if an I/O error occurs.
     */
    public final boolean readBoolean() throws IOException {
        return readUnsignedByte() != 0;
    }

    /**
     * Reads a signed eight-bit value from this file. This method reads a
     * byte from the file, starting from the current file pointer.
     * If the byte read is {@code b}, where
     * {@code 0 <= b <= 255},
     * then the result is:
     * {@snippet lang=java :
     *     (byte)(b)
     * }
     * <p>
     * This method blocks until the byte is read, the end of the stream
     * is detected, or an exception is thrown.
     *
     * @return     the next byte of this file as a signed eight-bit
     *             {@code byte}.
     * @throws     EOFException  if this file has reached the end.
     * @throws     IOException   if an I/O error occurs.
     */
    public final byte readByte() throws IOException {
        return (byte) readUnsignedByte();
    }

    /**
     * Reads an unsigned eight-bit number from this file. This method reads
     * a byte from this file, starting at the current file pointer,
     * and returns that byte.
     * <p>
     * This method blocks until the byte is read, the end of the stream
     * is detected, or an exception is thrown.
     *
     * @return     the next byte of this file, interpreted as an unsigned
     *             eight-bit number.
     * @throws     EOFException  if this file has reached the end.
     * @throws     IOException   if an I/O error occurs.
     */
    public final int readUnsignedByte() throws IOException {
        int ch = this.read();
        if (ch < 0)
            throw new EOFException();
        return ch;
    }

    /**
     * Reads a signed 16-bit number from this file. The method reads two
     * bytes from this file, starting at the current file pointer.
     * If the two bytes read, in order, are
     * {@code b1} and {@code b2}, where each of the two values is
     * between {@code 0} and {@code 255}, inclusive, then the
     * result is equal to:
     * {@snippet lang=java :
     *     (short)((b1 << 8) | b2)
     * }
     * <p>
     * This method blocks until the two bytes are read, the end of the
     * stream is detected, or an exception is thrown.
     *
     * @return     the next two bytes of this file, interpreted as a signed
     *             16-bit number.
     * @throws     EOFException  if this file reaches the end before reading
     *               two bytes.
     * @throws     IOException   if an I/O error occurs.
     */
    public final short readShort() throws IOException {
        return (short) readUnsignedShort();
    }

    /**
     * Reads an unsigned 16-bit number from this file. This method reads
     * two bytes from the file, starting at the current file pointer.
     * If the bytes read, in order, are
     * {@code b1} and {@code b2}, where
     * {@code 0 <= b1, b2 <= 255},
     * then the result is equal to:
     * {@snippet lang=java :
     *     (b1 << 8) | b2
     * }
     * <p>
     * This method blocks until the two bytes are read, the end of the
     * stream is detected, or an exception is thrown.
     *
     * @return     the next two bytes of this file, interpreted as an unsigned
     *             16-bit integer.
     * @throws     EOFException  if this file reaches the end before reading
     *               two bytes.
     * @throws     IOException   if an I/O error occurs.
     */
    public final int readUnsignedShort() throws IOException {
        readFully(buffer, 0, Short.BYTES);
        return  ((buffer[1] & 0xff)      ) +
                ((buffer[0] & 0xff) <<  8);
    }

    /**
     * Reads a character from this file. This method reads two
     * bytes from the file, starting at the current file pointer.
     * If the bytes read, in order, are
     * {@code b1} and {@code b2}, where
     * {@code 0 <= b1, b2 <= 255},
     * then the result is equal to:
     * {@snippet lang=java :
     *     (char)((b1 << 8) | b2)
     * }
     * <p>
     * This method blocks until the two bytes are read, the end of the
     * stream is detected, or an exception is thrown.
     *
     * @return     the next two bytes of this file, interpreted as a
     *                  {@code char}.
     * @throws     EOFException  if this file reaches the end before reading
     *               two bytes.
     * @throws     IOException   if an I/O error occurs.
     */
    public final char readChar() throws IOException {
        return (char) readUnsignedShort();
    }

    /**
     * Reads a signed 32-bit integer from this file. This method reads 4
     * bytes from the file, starting at the current file pointer.
     * If the bytes read, in order, are {@code b1},
     * {@code b2}, {@code b3}, and {@code b4}, where
     * {@code 0 <= b1, b2, b3, b4 <= 255},
     * then the result is equal to:
     * {@snippet lang=java :
     *     (b1 << 24) | (b2 << 16) + (b3 << 8) + b4
     * }
     * <p>
     * This method blocks until the four bytes are read, the end of the
     * stream is detected, or an exception is thrown.
     *
     * @return     the next four bytes of this file, interpreted as an
     *             {@code int}.
     * @throws     EOFException  if this file reaches the end before reading
     *               four bytes.
     * @throws     IOException   if an I/O error occurs.
     */
    public final int readInt() throws IOException {
        readFully(buffer, 0, Integer.BYTES);
        return ByteArray.getInt(buffer, 0);
    }

    /**
     * Reads a signed 64-bit integer from this file. This method reads eight
     * bytes from the file, starting at the current file pointer.
     * If the bytes read, in order, are
     * {@code b1}, {@code b2}, {@code b3},
     * {@code b4}, {@code b5}, {@code b6},
     * {@code b7}, and {@code b8,} where:
     * {@snippet :
     *     0 <= b1, b2, b3, b4, b5, b6, b7, b8 <= 255
     * }
     * <p>
     * then the result is equal to:
     * {@snippet lang=java :
     *     ((long)b1 << 56) + ((long)b2 << 48)
     *         + ((long)b3 << 40) + ((long)b4 << 32)
     *         + ((long)b5 << 24) + ((long)b6 << 16)
     *         + ((long)b7 << 8) + b8
     * }
     * <p>
     * This method blocks until the eight bytes are read, the end of the
     * stream is detected, or an exception is thrown.
     *
     * @return     the next eight bytes of this file, interpreted as a
     *             {@code long}.
     * @throws     EOFException  if this file reaches the end before reading
     *               eight bytes.
     * @throws     IOException   if an I/O error occurs.
     */
    public final long readLong() throws IOException {
        readFully(buffer, 0, Long.BYTES);
        return ByteArray.getLong(buffer, 0);
    }

    /**
     * Reads a {@code float} from this file. This method reads an
     * {@code int} value, starting at the current file pointer,
     * as if by the {@code readInt} method
     * and then converts that {@code int} to a {@code float}
     * using the {@code intBitsToFloat} method in class
     * {@code Float}.
     * <p>
     * This method blocks until the four bytes are read, the end of the
     * stream is detected, or an exception is thrown.
     *
     * @return     the next four bytes of this file, interpreted as a
     *             {@code float}.
     * @throws     EOFException  if this file reaches the end before reading
     *             four bytes.
     * @throws     IOException   if an I/O error occurs.
     * @see        java.io.RandomAccessFile#readInt()
     * @see        java.lang.Float#intBitsToFloat(int)
     */
    public final float readFloat() throws IOException {
        readFully(buffer, 0, Float.BYTES);
        return ByteArray.getFloat(buffer, 0);
    }

    /**
     * Reads a {@code double} from this file. This method reads a
     * {@code long} value, starting at the current file pointer,
     * as if by the {@code readLong} method
     * and then converts that {@code long} to a {@code double}
     * using the {@code longBitsToDouble} method in
     * class {@code Double}.
     * <p>
     * This method blocks until the eight bytes are read, the end of the
     * stream is detected, or an exception is thrown.
     *
     * @return     the next eight bytes of this file, interpreted as a
     *             {@code double}.
     * @throws     EOFException  if this file reaches the end before reading
     *             eight bytes.
     * @throws     IOException   if an I/O error occurs.
     * @see        java.io.RandomAccessFile#readLong()
     * @see        java.lang.Double#longBitsToDouble(long)
     */
    public final double readDouble() throws IOException {
        readFully(buffer, 0, Double.BYTES);
        return ByteArray.getDouble(buffer, 0);
    }

    /**
     * Reads the next line of text from this file.  This method successively
     * reads bytes from the file, starting at the current file pointer,
     * until it reaches a line terminator or the end
     * of the file.  Each byte is converted into a character by taking the
     * byte's value for the lower eight bits of the character and setting the
     * high eight bits of the character to zero.  This method does not,
     * therefore, support the full Unicode character set.
     *
     * <p> A line of text is terminated by a carriage-return character
     * ({@code '\u005Cr'}), a newline character ({@code '\u005Cn'}), a
     * carriage-return character immediately followed by a newline character,
     * or the end of the file.  Line-terminating characters are discarded and
     * are not included as part of the string returned.
     *
     * <p> This method blocks until a newline character is read, a carriage
     * return and the byte following it are read (to see if it is a newline),
     * the end of the file is reached, or an exception is thrown.
     *
     * @return     the next line of text from this file, or null if end
     *             of file is encountered before even one byte is read.
     * @throws     IOException  if an I/O error occurs.
     */

    public final String readLine() throws IOException {
        StringBuilder input = new StringBuilder();
        int c = -1;
        boolean eol = false;

        while (!eol) {
            switch (c = read()) {
                case -1, '\n' -> eol = true;
                case '\r'     -> {
                    eol = true;
                    long cur = getFilePointer();
                    if ((read()) != '\n') {
                        seek(cur);
                    }
                }
                default -> input.append((char) c);
            }
        }

        if ((c == -1) && (input.length() == 0)) {
            return null;
        }
        return input.toString();
    }

    /**
     * Reads in a string from this file. The string has been encoded
     * using a
     * <a href="DataInput.html#modified-utf-8">modified UTF-8</a>
     * format.
     * <p>
     * The first two bytes are read, starting from the current file
     * pointer, as if by
     * {@code readUnsignedShort}. This value gives the number of
     * following bytes that are in the encoded string, not
     * the length of the resulting string. The following bytes are then
     * interpreted as bytes encoding characters in the modified UTF-8 format
     * and are converted into characters.
     * <p>
     * This method blocks until all the bytes are read, the end of the
     * stream is detected, or an exception is thrown.
     *
     * @return     a Unicode string.
     * @throws     EOFException            if this file reaches the end before
     *               reading all the bytes.
     * @throws     IOException             if an I/O error occurs.
     * @throws     UTFDataFormatException  if the bytes do not represent
     *               valid modified UTF-8 encoding of a Unicode string.
     * @see        java.io.RandomAccessFile#readUnsignedShort()
     */
    public final String readUTF() throws IOException {
        return DataInputStream.readUTF(this);
    }

    /**
     * Writes a {@code boolean} to the file as a one-byte value. The
     * value {@code true} is written out as the value
     * {@code (byte)1}; the value {@code false} is written out
     * as the value {@code (byte)0}. The write starts at
     * the current position of the file pointer.
     *
     * @param      v   a {@code boolean} value to be written.
     * @throws     IOException  if an I/O error occurs.
     */
    public final void writeBoolean(boolean v) throws IOException {
        write(v ? 1 : 0);
    }

    /**
     * Writes a {@code byte} to the file as a one-byte value. The
     * write starts at the current position of the file pointer.
     *
     * @param      v   a {@code byte} value to be written.
     * @throws     IOException  if an I/O error occurs.
     */
    public final void writeByte(int v) throws IOException {
        write(v);
    }

    /**
     * Writes a {@code short} to the file as two bytes, high byte first.
     * The write starts at the current position of the file pointer.
     *
     * @param      v   a {@code short} to be written.
     * @throws     IOException  if an I/O error occurs.
     */
    public final void writeShort(int v) throws IOException {
        buffer[1] = (byte)(v       );
        buffer[0] = (byte)(v >>>  8);
        write(buffer, 0, Short.BYTES);
    }

    /**
     * Writes a {@code char} to the file as a two-byte value, high
     * byte first. The write starts at the current position of the
     * file pointer.
     *
     * @param      v   a {@code char} value to be written.
     * @throws     IOException  if an I/O error occurs.
     */
    public final void writeChar(int v) throws IOException {
        writeShort(v);
    }

    /**
     * Writes an {@code int} to the file as four bytes, high byte first.
     * The write starts at the current position of the file pointer.
     *
     * @param      v   an {@code int} to be written.
     * @throws     IOException  if an I/O error occurs.
     */
    public final void writeInt(int v) throws IOException {
        ByteArray.setInt(buffer, 0, v);
        write(buffer, 0, Integer.BYTES);
        //written += 4;
    }

    /**
     * Writes a {@code long} to the file as eight bytes, high byte first.
     * The write starts at the current position of the file pointer.
     *
     * @param      v   a {@code long} to be written.
     * @throws     IOException  if an I/O error occurs.
     */
    public final void writeLong(long v) throws IOException {
        ByteArray.setLong(buffer, 0, v);
        write(buffer, 0, Long.BYTES);
    }

    /**
     * Converts the float argument to an {@code int} using the
     * {@code floatToIntBits} method in class {@code Float},
     * and then writes that {@code int} value to the file as a
     * four-byte quantity, high byte first. The write starts at the
     * current position of the file pointer.
     *
     * @param      v   a {@code float} value to be written.
     * @throws     IOException  if an I/O error occurs.
     * @see        java.lang.Float#floatToIntBits(float)
     */
    public final void writeFloat(float v) throws IOException {
        ByteArray.setFloat(buffer, 0, v);
        write(buffer, 0, Float.BYTES);
    }

    /**
     * Converts the double argument to a {@code long} using the
     * {@code doubleToLongBits} method in class {@code Double},
     * and then writes that {@code long} value to the file as an
     * eight-byte quantity, high byte first. The write starts at the current
     * position of the file pointer.
     *
     * @param      v   a {@code double} value to be written.
     * @throws     IOException  if an I/O error occurs.
     * @see        java.lang.Double#doubleToLongBits(double)
     */
    public final void writeDouble(double v) throws IOException {
        ByteArray.setDouble(buffer, 0, v);
        write(buffer, 0, Double.BYTES);
    }

    /**
     * Writes the string to the file as a sequence of bytes. Each
     * character in the string is written out, in sequence, by discarding
     * its high eight bits. The write starts at the current position of
     * the file pointer.
     *
     * @param      s   a string of bytes to be written.
     * @throws     IOException  if an I/O error occurs.
     */
    @SuppressWarnings("deprecation")
    public final void writeBytes(String s) throws IOException {
        int len = s.length();
        byte[] b = new byte[len];
        s.getBytes(0, len, b, 0);
        writeBytes(b, 0, len);
    }

    /**
     * Writes a string to the file as a sequence of characters. Each
     * character is written to the data output stream as if by the
     * {@code writeChar} method. The write starts at the current
     * position of the file pointer.
     *
     * @param      s   a {@code String} value to be written.
     * @throws     IOException  if an I/O error occurs.
     * @see        java.io.RandomAccessFile#writeChar(int)
     */
    public final void writeChars(String s) throws IOException {
        int clen = s.length();
        int blen = 2*clen;
        byte[] b = new byte[blen];
        char[] c = new char[clen];
        s.getChars(0, clen, c, 0);
        for (int i = 0, j = 0; i < clen; i++) {
            b[j++] = (byte)(c[i] >>> 8);
            b[j++] = (byte)(c[i] >>> 0);
        }
        writeBytes(b, 0, blen);
    }

    /**
     * Writes a string to the file using
     * <a href="DataInput.html#modified-utf-8">modified UTF-8</a>
     * encoding in a machine-independent manner.
     * <p>
     * First, two bytes are written to the file, starting at the
     * current file pointer, as if by the
     * {@code writeShort} method giving the number of bytes to
     * follow. This value is the number of bytes actually written out,
     * not the length of the string. Following the length, each character
     * of the string is output, in sequence, using the modified UTF-8 encoding
     * for each character.
     *
     * @param      str   a string to be written.
     * @throws     IOException  if an I/O error occurs.
     */
    public final void writeUTF(String str) throws IOException {
        DataOutputStream.writeUTF(str, this);
    }

    private static native void initIDs();

    static {
        initIDs();
        SharedSecrets.setJavaIORandomAccessFileAccess(new JavaIORandomAccessFileAccess()
        {
            // This is for j.u.z.ZipFile.OPEN_DELETE. The O_TEMPORARY flag
            // is only implemented/supported on Windows.
            public RandomAccessFile openAndDelete(File file, String mode)
                throws IOException
            {
                return new RandomAccessFile(file, mode, true);
            }
        });
    }
}<|MERGE_RESOLUTION|>--- conflicted
+++ resolved
@@ -81,11 +81,8 @@
     private final FileDescriptor fd;
 
     private final boolean rw;
-<<<<<<< HEAD
+    private final boolean sync;  // O_SYNC or O_DSYNC
     private final int imode;
-=======
-    private final boolean sync;  // O_SYNC or O_DSYNC
->>>>>>> e7c5bf45
 
     /**
      * The path of the referenced file
