--- conflicted
+++ resolved
@@ -60,15 +60,12 @@
 import jdk.crac.Resource;
 import jdk.internal.access.JavaNetInetAddressAccess;
 import jdk.internal.access.SharedSecrets;
-<<<<<<< HEAD
 import jdk.internal.crac.Core;
 import jdk.internal.crac.JDKResource;
-=======
 import jdk.internal.misc.Blocker;
 import jdk.internal.misc.VM;
 import jdk.internal.vm.annotation.Stable;
 import sun.net.ResolverProviderConfiguration;
->>>>>>> 7dd47998
 import sun.security.action.*;
 import sun.net.InetAddressCachePolicy;
 import sun.net.util.IPAddressUtil;
@@ -243,14 +240,12 @@
  * </dd>
  * </dl>
  *
-<<<<<<< HEAD
  * @crac This class holds a cache of resolved hostname-address pairs;
  * this cache is wiped out before checkpoint. Therefore, lookups after restore
  * will cause name address resolution.
  * This ensures that the addresses are up-to-date in the environment where
  * the process is restored.
  *
-=======
  * @spec https://www.rfc-editor.org/info/rfc1918
  *      RFC 1918: Address Allocation for Private Internets
  * @spec https://www.rfc-editor.org/info/rfc2365
@@ -259,7 +254,6 @@
  *      RFC 2373: IP Version 6 Addressing Architecture
  * @spec https://www.rfc-editor.org/info/rfc790
  *      RFC 790: Assigned numbers
->>>>>>> 7dd47998
  * @author  Chris Warth
  * @see     java.net.InetAddress#getByAddress(byte[])
  * @see     java.net.InetAddress#getByAddress(java.lang.String, byte[])
@@ -370,10 +364,9 @@
     @java.io.Serial
     private static final long serialVersionUID = 3286316764910316507L;
 
-<<<<<<< HEAD
     /* Resource registration uses weak references; we need to keep it locally. */
     private static final JDKResource checkpointListener;
-=======
+
     // "java.net.preferIPv4Stack" system property value
     private static final String PREFER_IPV4_STACK_VALUE;
 
@@ -382,7 +375,6 @@
 
     // "jdk.net.hosts.file" system property value
     private static final String HOSTS_FILE_NAME;
->>>>>>> 7dd47998
 
     /*
      * Load net library into runtime, and perform initializations.
