--- conflicted
+++ resolved
@@ -42,11 +42,8 @@
     requires transitive java.management;
 
     exports com.sun.management;
-<<<<<<< HEAD
     exports jdk.crac.management;
-=======
     exports jdk.management;
->>>>>>> e7c5bf45
 
     provides sun.management.spi.PlatformMBeanProvider with
         com.sun.management.internal.PlatformMBeanProviderImpl;
